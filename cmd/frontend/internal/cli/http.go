--- conflicted
+++ resolved
@@ -36,13 +36,10 @@
 	// HTTP API handler, the call order of middleware is LIFO.
 	r := router.New(mux.NewRouter().PathPrefix("/.api/").Subrouter())
 	apiHandler := internalhttpapi.NewHandler(r, schema, githubWebhook, bitbucketServerWebhook, codeintelUploadHandler)
-<<<<<<< HEAD
-=======
 	if hooks.PostAuthMiddleware != nil {
 		// 🚨 SECURITY: These all run after the auth handler so the client is authenticated.
 		apiHandler = hooks.PostAuthMiddleware(apiHandler)
 	}
->>>>>>> 486ed8ec
 	apiHandler = authMiddlewares.API(apiHandler) // 🚨 SECURITY: auth middleware
 	// 🚨 SECURITY: The HTTP API should not accept cookies as authentication (except those with the
 	// X-Requested-With header). Doing so would open it up to CSRF attacks.
