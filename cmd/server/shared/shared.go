// Package shared provides the entrypoint to Sourcegraph's single docker
// image. It has functionality to setup the shared environment variables, as
// well as create the Procfile for goreman to run.
package shared

import (
	"encoding/json"
	"flag"
	"fmt"
	"log"
	"os"
	"path/filepath"
	"strconv"
	"strings"

	"github.com/joho/godotenv"
	"github.com/sourcegraph/sourcegraph/internal/db/dbutil"
	"github.com/sourcegraph/sourcegraph/internal/goreman"
)

// FrontendInternalHost is the value of SRC_FRONTEND_INTERNAL.
const FrontendInternalHost = "127.0.0.1:3090"

// defaultEnv is environment variables that will be set if not already set.
var defaultEnv = map[string]string{
	// Sourcegraph services running in this container
<<<<<<< HEAD
	"SRC_GIT_SERVERS":       "127.0.0.1:3178",
	"SEARCHER_URL":          "http://127.0.0.1:3181",
	"REPO_UPDATER_URL":      "http://127.0.0.1:3182",
	"QUERY_RUNNER_URL":      "http://127.0.0.1:3183",
	"SRC_SYNTECT_SERVER":    "http://127.0.0.1:9238",
	"SYMBOLS_URL":           "http://127.0.0.1:3184",
	"REPLACER_URL":          "http://127.0.0.1:3185",
	"LSIF_API_URL":          "http://127.0.0.1:3186",
	"LSIF_DUMP_MANAGER_URL": "http://127.0.0.1:3187",
	"SRC_HTTP_ADDR":         ":8080",
	"SRC_HTTPS_ADDR":        ":8443",
	"SRC_FRONTEND_INTERNAL": FrontendInternalHost,
	"GITHUB_BASE_URL":       "http://127.0.0.1:3180", // points to github-proxy
=======
	"SRC_GIT_SERVERS":         "127.0.0.1:3178",
	"SEARCHER_URL":            "http://127.0.0.1:3181",
	"REPO_UPDATER_URL":        "http://127.0.0.1:3182",
	"QUERY_RUNNER_URL":        "http://127.0.0.1:3183",
	"SRC_SYNTECT_SERVER":      "http://127.0.0.1:9238",
	"SYMBOLS_URL":             "http://127.0.0.1:3184",
	"REPLACER_URL":            "http://127.0.0.1:3185",
	"LSIF_SERVER_URL":         "http://127.0.0.1:3186",
	"LSIF_BUNDLE_MANAGER_URL": "http://127.0.0.1:3187",
	"SRC_HTTP_ADDR":           ":8080",
	"SRC_HTTPS_ADDR":          ":8443",
	"SRC_FRONTEND_INTERNAL":   FrontendInternalHost,
	"GITHUB_BASE_URL":         "http://127.0.0.1:3180", // points to github-proxy
>>>>>>> fc5d1277

	"GRAFANA_SERVER_URL": "http://127.0.0.1:3370",

	// Limit our cache size to 100GB, same as prod. We should probably update
	// searcher/symbols to ensure this value isn't larger than the volume for
	// CACHE_DIR.
	"SEARCHER_CACHE_SIZE_MB": "50000",
	"REPLACER_CACHE_SIZE_MB": "50000",
	"SYMBOLS_CACHE_SIZE_MB":  "50000",

	// Used to differentiate between deployments on dev, Docker, and Kubernetes.
	"DEPLOY_TYPE": "docker-container",

	// enables the debug proxy (/-/debug)
	"SRC_PROF_HTTP": "",

	"LOGO":          "t",
	"SRC_LOG_LEVEL": "warn",

	// TODO other bits
	// * DEBUG LOG_REQUESTS https://github.com/sourcegraph/sourcegraph/issues/8458
}

// Set verbosity based on simple interpretation of env var to avoid external dependencies (such as
// on github.com/sourcegraph/sourcegraph/internal/env).
var verbose = os.Getenv("SRC_LOG_LEVEL") == "dbug" || os.Getenv("SRC_LOG_LEVEL") == "info"

// Main is the main server command function which is shared between Sourcegraph
// server's open-source and enterprise variant.
func Main() {
	flag.Parse()
	log.SetFlags(0)

	// Ensure CONFIG_DIR and DATA_DIR

	// Load $CONFIG_DIR/env before we set any defaults
	{
		configDir := SetDefaultEnv("CONFIG_DIR", "/etc/sourcegraph")
		err := os.MkdirAll(configDir, 0755)
		if err != nil {
			log.Fatalf("failed to ensure CONFIG_DIR exists: %s", err)
		}

		err = godotenv.Load(filepath.Join(configDir, "env"))
		if err != nil && !os.IsNotExist(err) {
			log.Fatalf("failed to load %s: %s", filepath.Join(configDir, "env"), err)
		}
	}

	// Next persistence
	{
		SetDefaultEnv("SRC_REPOS_DIR", filepath.Join(DataDir, "repos"))
		SetDefaultEnv("LSIF_STORAGE_ROOT", filepath.Join(DataDir, "lsif-storage"))
		SetDefaultEnv("CACHE_DIR", filepath.Join(DataDir, "cache"))
	}

	// Special case some convenience environment variables
	if redis, ok := os.LookupEnv("REDIS"); ok {
		SetDefaultEnv("REDIS_ENDPOINT", redis)
	}

	data, err := json.MarshalIndent(SrcProfServices, "", "  ")
	if err != nil {
		log.Println("Failed to marshal default SRC_PROF_SERVICES")
	} else {
		SetDefaultEnv("SRC_PROF_SERVICES", string(data))
	}

	for k, v := range defaultEnv {
		SetDefaultEnv(k, v)
	}

	// Now we put things in the right place on the FS
	if err := copySSH(); err != nil {
		// TODO There are likely several cases where we don't need SSH
		// working, we shouldn't prevent setup in those cases. The main one
		// that comes to mind is an ORIGIN_MAP which creates https clone URLs.
		log.Println("Failed to setup SSH authorization:", err)
		log.Fatal("SSH authorization required for cloning from your codehost. Please see README.")
	}
	if err := copyNetrc(); err != nil {
		log.Fatal("Failed to copy netrc:", err)
	}

	// TODO validate known_hosts contains all code hosts in config.

	nginx, err := nginxProcFile()
	if err != nil {
		log.Fatal("Failed to setup nginx:", err)
	}

	postgresExporterLine := fmt.Sprintf(`postgres_exporter: env DATA_SOURCE_NAME="%s" postgres_exporter --log.level=%s`, dbutil.PostgresDSN("postgres", os.Getenv), convertLogLevel(os.Getenv("SRC_LOG_LEVEL")))

	procfile := []string{
		nginx,
		`frontend: env CONFIGURATION_MODE=server frontend`,
		`gitserver: gitserver`,
		`query-runner: query-runner`,
		`symbols: symbols`,
<<<<<<< HEAD
		`lsif-api: node /lsif/out/api/api.js`,
		`lsif-dump-manager: node /lsif/out/dump-manager/dump-manager.js`,
		`lsif-dump-processor: node /lsif/out/dump-processor/dump-processor.js`,
=======
		`lsif-server: node /lsif/out/server/server.js`,
		`lsif-bundle-manager: node /lsif/out/bundle-manager/manager.js`,
		`lsif-worker: node /lsif/out/worker/worker.js`,
>>>>>>> fc5d1277
		`searcher: searcher`,
		`replacer: replacer`,
		`github-proxy: github-proxy`,
		`repo-updater: repo-updater`,
		`syntect_server: sh -c 'env QUIET=true ROCKET_ENV=production ROCKET_PORT=9238 ROCKET_LIMITS='"'"'{json=10485760}'"'"' ROCKET_SECRET_KEY='"'"'SeerutKeyIsI7releuantAndknvsuZPluaseIgnorYA='"'"' ROCKET_KEEP_ALIVE=0 ROCKET_ADDRESS='"'"'"127.0.0.1"'"'"' syntect_server | grep -v "Rocket has launched" | grep -v "Warning: environment is"' | grep -v 'Configured for production'`,
		`prometheus: prometheus --config.file=/sg_config_prometheus/prometheus.yml --web.enable-admin-api --storage.tsdb.path=/var/opt/sourcegraph/prometheus --web.console.libraries=/usr/share/prometheus/console_libraries --web.console.templates=/usr/share/prometheus/consoles >> /var/opt/sourcegraph/prometheus.log 2>&1`,
		`grafana: /usr/share/grafana/bin/grafana-server -config /sg_config_grafana/grafana-single-container.ini -homepath /usr/share/grafana >> /var/opt/sourcegraph/grafana.log 2>&1`,
		postgresExporterLine,
	}
	procfile = append(procfile, ProcfileAdditions...)

	redisStoreLine, err := maybeRedisStoreProcFile()
	if err != nil {
		log.Fatal(err)
	}
	if redisStoreLine != "" {
		procfile = append(procfile, redisStoreLine)
	}
	redisCacheLine, err := maybeRedisCacheProcFile()
	if err != nil {
		log.Fatal(err)
	}
	if redisCacheLine != "" {
		procfile = append(procfile, redisCacheLine)
	}

	if line, err := maybePostgresProcFile(); err != nil {
		log.Fatal(err)
	} else if line != "" {
		procfile = append(procfile, line)
	}

	procfile = append(procfile, maybeZoektProcFile()...)

	// Shutdown if any process dies
	procDiedAction := goreman.Shutdown
	if ignore, _ := strconv.ParseBool(os.Getenv("IGNORE_PROCESS_DEATH")); ignore {
		// IGNORE_PROCESS_DEATH is an escape hatch so that sourcegraph/server
		// keeps running in the case of a subprocess dying on startup. An
		// example use case is connecting to postgres even though frontend is
		// dying due to a bad migration.
		procDiedAction = goreman.Ignore
	}

	err = goreman.Start([]byte(strings.Join(procfile, "\n")), goreman.Options{
		RPCAddr:        "127.0.0.1:5005",
		ProcDiedAction: procDiedAction,
	})
	if err != nil {
		log.Fatal(err)
	}
}<|MERGE_RESOLUTION|>--- conflicted
+++ resolved
@@ -24,21 +24,6 @@
 // defaultEnv is environment variables that will be set if not already set.
 var defaultEnv = map[string]string{
 	// Sourcegraph services running in this container
-<<<<<<< HEAD
-	"SRC_GIT_SERVERS":       "127.0.0.1:3178",
-	"SEARCHER_URL":          "http://127.0.0.1:3181",
-	"REPO_UPDATER_URL":      "http://127.0.0.1:3182",
-	"QUERY_RUNNER_URL":      "http://127.0.0.1:3183",
-	"SRC_SYNTECT_SERVER":    "http://127.0.0.1:9238",
-	"SYMBOLS_URL":           "http://127.0.0.1:3184",
-	"REPLACER_URL":          "http://127.0.0.1:3185",
-	"LSIF_API_URL":          "http://127.0.0.1:3186",
-	"LSIF_DUMP_MANAGER_URL": "http://127.0.0.1:3187",
-	"SRC_HTTP_ADDR":         ":8080",
-	"SRC_HTTPS_ADDR":        ":8443",
-	"SRC_FRONTEND_INTERNAL": FrontendInternalHost,
-	"GITHUB_BASE_URL":       "http://127.0.0.1:3180", // points to github-proxy
-=======
 	"SRC_GIT_SERVERS":         "127.0.0.1:3178",
 	"SEARCHER_URL":            "http://127.0.0.1:3181",
 	"REPO_UPDATER_URL":        "http://127.0.0.1:3182",
@@ -46,13 +31,12 @@
 	"SRC_SYNTECT_SERVER":      "http://127.0.0.1:9238",
 	"SYMBOLS_URL":             "http://127.0.0.1:3184",
 	"REPLACER_URL":            "http://127.0.0.1:3185",
-	"LSIF_SERVER_URL":         "http://127.0.0.1:3186",
+	"LSIF_API_URL":            "http://127.0.0.1:3186",
 	"LSIF_BUNDLE_MANAGER_URL": "http://127.0.0.1:3187",
 	"SRC_HTTP_ADDR":           ":8080",
 	"SRC_HTTPS_ADDR":          ":8443",
 	"SRC_FRONTEND_INTERNAL":   FrontendInternalHost,
 	"GITHUB_BASE_URL":         "http://127.0.0.1:3180", // points to github-proxy
->>>>>>> fc5d1277
 
 	"GRAFANA_SERVER_URL": "http://127.0.0.1:3370",
 
@@ -152,15 +136,9 @@
 		`gitserver: gitserver`,
 		`query-runner: query-runner`,
 		`symbols: symbols`,
-<<<<<<< HEAD
 		`lsif-api: node /lsif/out/api/api.js`,
-		`lsif-dump-manager: node /lsif/out/dump-manager/dump-manager.js`,
-		`lsif-dump-processor: node /lsif/out/dump-processor/dump-processor.js`,
-=======
-		`lsif-server: node /lsif/out/server/server.js`,
 		`lsif-bundle-manager: node /lsif/out/bundle-manager/manager.js`,
 		`lsif-worker: node /lsif/out/worker/worker.js`,
->>>>>>> fc5d1277
 		`searcher: searcher`,
 		`replacer: replacer`,
 		`github-proxy: github-proxy`,
