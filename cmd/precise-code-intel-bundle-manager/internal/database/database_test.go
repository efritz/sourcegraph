package database

import (
	"context"
	"testing"

	"github.com/google/go-cmp/cmp"
	"github.com/sourcegraph/sourcegraph/internal/codeintel/bundles/reader"
	"github.com/sourcegraph/sourcegraph/internal/codeintel/bundles/serializer"
	"github.com/sourcegraph/sourcegraph/internal/codeintel/bundles/types"
	"github.com/sourcegraph/sourcegraph/internal/observation"
	"github.com/sourcegraph/sourcegraph/internal/sqliteutil"
)

func init() {
	sqliteutil.SetLocalLibpath()
	sqliteutil.MustRegisterSqlite3WithPcre()
}

func TestDatabaseExists(t *testing.T) {
	testCases := []struct {
		path     string
		expected bool
	}{
		{"cmd/lsif-go/main.go", true},
		{"internal/index/indexer.go", true},
		{"missing.go", false},
	}

	db := openTestDatabase(t)
	for _, testCase := range testCases {
		if exists, err := db.Exists(context.Background(), testCase.path); err != nil {
			t.Fatalf("unexpected error %s", err)
		} else if exists != testCase.expected {
			t.Errorf("unexpected exists result for %s. want=%v have=%v", testCase.path, testCase.expected, exists)
		}
	}
}

func TestDatabaseDefinitions(t *testing.T) {
	// `\ts, err := indexer.Index()` -> `\t Index() (*Stats, error)`
	//                      ^^^^^           ^^^^^

	db := openTestDatabase(t)
	if actual, err := db.Definitions(context.Background(), "cmd/lsif-go/main.go", 110, 22); err != nil {
		t.Fatalf("unexpected error %s", err)
	} else {
		expected := []Location{
			{
				Path:  "internal/index/indexer.go",
				Range: newRange(20, 1, 20, 6),
			},
		}

		if diff := cmp.Diff(expected, actual); diff != "" {
			t.Errorf("unexpected definitions locations (-want +got):\n%s", diff)
		}
	}
}

func TestDatabaseReferences(t *testing.T) {
	// `func (w *Writer) EmitRange(start, end Pos) (string, error) {`
	//                   ^^^^^^^^^
	//
	// -> `\t\trangeID, err := i.w.EmitRange(lspRange(ipos, ident.Name, isQuotedPkgName))`
	//                             ^^^^^^^^^
	//
	// -> `\t\t\trangeID, err = i.w.EmitRange(lspRange(ipos, ident.Name, false))`
	//                              ^^^^^^^^^

	db := openTestDatabase(t)
	if actual, err := db.References(context.Background(), "protocol/writer.go", 85, 20); err != nil {
		t.Fatalf("unexpected error %s", err)
	} else {
		expected := []Location{
			{
				Path:  "internal/index/indexer.go",
				Range: newRange(529, 22, 529, 31),
			}, {
				Path:  "internal/index/indexer.go",
				Range: newRange(380, 22, 380, 31),
			},
			{
				Path:  "protocol/writer.go",
				Range: newRange(85, 17, 85, 26),
			},
		}

		if diff := cmp.Diff(expected, actual); diff != "" {
			t.Errorf("unexpected reference locations (-want +got):\n%s", diff)
		}
	}
}

func TestDatabaseHover(t *testing.T) {
	// `\tcontents, err := findContents(pkgs, p, f, obj)`
	//                     ^^^^^^^^^^^^

	db := openTestDatabase(t)
	if actualText, actualRange, exists, err := db.Hover(context.Background(), "internal/index/indexer.go", 628, 20); err != nil {
		t.Fatalf("unexpected error %s", err)
	} else if !exists {
		t.Errorf("no hover found")
	} else {
		docstring := "findContents returns contents used as hover info for given object."
		signature := "func findContents(pkgs []*Package, p *Package, f *File, obj Object) ([]MarkedString, error)"
		expectedText := "```go\n" + signature + "\n```\n\n---\n\n" + docstring
		expectedRange := newRange(628, 18, 628, 30)

		if actualText != expectedText {
			t.Errorf("unexpected hover text. want=%s have=%s", expectedText, actualText)
		}

		if diff := cmp.Diff(expectedRange, actualRange); diff != "" {
			t.Errorf("unexpected hover range (-want +got):\n%s", diff)
		}
	}
}

func TestDatabaseMonikersByPosition(t *testing.T) {
	// `func NewMetaData(id, root string, info ToolInfo) *MetaData {`
	//       ^^^^^^^^^^^

	db := openTestDatabase(t)
	if actual, err := db.MonikersByPosition(context.Background(), "protocol/protocol.go", 92, 10); err != nil {
		t.Fatalf("unexpected error %s", err)
	} else {
		expected := [][]types.MonikerData{
			{
				{
					Kind:                 "export",
					Scheme:               "gomod",
					Identifier:           "github.com/sourcegraph/lsif-go/protocol:NewMetaData",
					PackageInformationID: types.ID("213"),
				},
			},
		}

		if diff := cmp.Diff(expected, actual); diff != "" {
			t.Errorf("unexpected moniker result (-want +got):\n%s", diff)
		}
	}
}

func TestDatabaseMonikerResults(t *testing.T) {
	edgeLocations := []Location{
		{
			Path:  "protocol/protocol.go",
			Range: newRange(600, 1, 600, 5),
		},
		{
			Path:  "protocol/protocol.go",
			Range: newRange(644, 1, 644, 5),
		},
		{
			Path:  "protocol/protocol.go",
			Range: newRange(507, 1, 507, 5),
		},
		{
			Path:  "protocol/protocol.go",
			Range: newRange(553, 1, 553, 5),
		},
		{
			Path:  "protocol/protocol.go",
			Range: newRange(462, 1, 462, 5),
		},
		{
			Path:  "protocol/protocol.go",
			Range: newRange(484, 1, 484, 5),
		},
		{
			Path:  "protocol/protocol.go",
			Range: newRange(410, 5, 410, 9),
		},
		{
			Path:  "protocol/protocol.go",
			Range: newRange(622, 1, 622, 5),
		},
		{
			Path:  "protocol/protocol.go",
			Range: newRange(440, 1, 440, 5),
		},
		{
			Path:  "protocol/protocol.go",
			Range: newRange(530, 1, 530, 5),
		},
	}

	markdownLocations := []Location{
		{
			Path:  "internal/index/helper.go",
			Range: newRange(78, 6, 78, 16),
		},
	}

	testCases := []struct {
		tableName          string
		scheme             string
		identifier         string
		skip               int
		take               int
		expectedLocations  []Location
		expectedTotalCount int
	}{
		{"definitions", "gomod", "github.com/sourcegraph/lsif-go/protocol:Edge", 0, 100, edgeLocations, 10},
		{"definitions", "gomod", "github.com/sourcegraph/lsif-go/protocol:Edge", 3, 4, edgeLocations[3:7], 10},
		{"references", "gomod", "github.com/slimsag/godocmd:ToMarkdown", 0, 100, markdownLocations, 1},
	}

	db := openTestDatabase(t)
	for i, testCase := range testCases {
		if actual, totalCount, err := db.MonikerResults(context.Background(), testCase.tableName, testCase.scheme, testCase.identifier, testCase.skip, testCase.take); err != nil {
			t.Fatalf("unexpected error for test case #%d: %s", i, err)
		} else {
			if totalCount != testCase.expectedTotalCount {
				t.Errorf("unexpected moniker result total count for test case #%d. want=%d have=%d", i, testCase.expectedTotalCount, totalCount)
			}

			if diff := cmp.Diff(testCase.expectedLocations, actual); diff != "" {
				t.Errorf("unexpected moniker result locations for test case #%d (-want +got):\n%s", i, diff)
			}
		}
	}
}

func TestDatabasePackageInformation(t *testing.T) {
	db := openTestDatabase(t)
	if actual, exists, err := db.PackageInformation(context.Background(), "protocol/protocol.go", types.ID("213")); err != nil {
		t.Fatalf("unexpected error %s", err)
	} else if !exists {
		t.Errorf("no package information")
	} else {
		expected := types.PackageInformationData{
			Name:    "github.com/sourcegraph/lsif-go",
			Version: "v0.0.0-ad3507cbeb18",
		}

		if diff := cmp.Diff(expected, actual); diff != "" {
			t.Errorf("unexpected package information (-want +got):\n%s", diff)
		}
	}
}

func openTestDatabase(t *testing.T) Database {
<<<<<<< HEAD
	filename := "../../../../internal/codeintel/bundles/testdata/lsif-go@ad3507cb.lsif.db"

	// TODO - rewrite test not to require actual reader
	reader, err := reader.NewSQLiteReader(filename, serializer.NewDefaultSerializer())
	if err != nil {
		t.Fatalf("unexpected error creating reader: %s", err)
	}

	documentDataCache, err := NewDocumentDataCache(1)
=======
	documentDataCache, _, err := NewDocumentDataCache(1)
>>>>>>> d0338661
	if err != nil {
		t.Fatalf("unexpected error creating cache: %s", err)
	}

	resultChunkDataCache, _, err := NewResultChunkDataCache(1)
	if err != nil {
		t.Fatalf("unexpected error creating cache: %s", err)
	}

	db, err := OpenDatabase(context.Background(), filename, reader, documentDataCache, resultChunkDataCache)
	if err != nil {
		t.Fatalf("unexpected error opening database: %s", err)
	}
	t.Cleanup(func() { _ = db.Close })

	// Wrap in observed, as that's how it's used in production
	return NewObserved(db, &observation.Context{})
}<|MERGE_RESOLUTION|>--- conflicted
+++ resolved
@@ -242,7 +242,6 @@
 }
 
 func openTestDatabase(t *testing.T) Database {
-<<<<<<< HEAD
 	filename := "../../../../internal/codeintel/bundles/testdata/lsif-go@ad3507cb.lsif.db"
 
 	// TODO - rewrite test not to require actual reader
@@ -251,10 +250,7 @@
 		t.Fatalf("unexpected error creating reader: %s", err)
 	}
 
-	documentDataCache, err := NewDocumentDataCache(1)
-=======
 	documentDataCache, _, err := NewDocumentDataCache(1)
->>>>>>> d0338661
 	if err != nil {
 		t.Fatalf("unexpected error creating cache: %s", err)
 	}
