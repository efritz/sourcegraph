--- conflicted
+++ resolved
@@ -145,17 +145,6 @@
 }
 
 // Diagnostics calls into the inner Database and registers the observed results.
-<<<<<<< HEAD
-func (db *ObservedDatabase) Diagnostics(ctx context.Context, pathPrefix string) (diagnostics []client.Diagnostic, err error) {
-	ctx, endObservation := db.hoverOperation.With(ctx, &err, observation.Args{
-		LogFields: []log.Field{
-			log.String("filename", db.filename),
-			log.String("pathPrefix", pathPrefix),
-		},
-	})
-	defer func() { endObservation(float64(len(diagnostics)), observation.Args{}) }()
-	return db.database.Diagnostics(ctx, pathPrefix)
-=======
 func (db *ObservedDatabase) Diagnostics(ctx context.Context, prefix string) (diagnostics []client.Diagnostic, err error) {
 	ctx, endObservation := db.hoverOperation.With(ctx, &err, observation.Args{
 		LogFields: []log.Field{
@@ -165,7 +154,6 @@
 	})
 	defer func() { endObservation(float64(len(diagnostics)), observation.Args{}) }()
 	return db.database.Diagnostics(ctx, prefix)
->>>>>>> c532d0d6
 }
 
 // MonikersByPosition calls into the inner Database and registers the observed results.
