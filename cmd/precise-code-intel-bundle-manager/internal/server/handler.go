package server

import (
	"context"
	"errors"
	"fmt"
	"io"
	"net/http"
	"os"

	"github.com/gorilla/mux"
	"github.com/inconshreveable/log15"
	"github.com/opentracing/opentracing-go/ext"
	pkgerrors "github.com/pkg/errors"
	"github.com/sourcegraph/sourcegraph/cmd/precise-code-intel-bundle-manager/internal/database"
	"github.com/sourcegraph/sourcegraph/cmd/precise-code-intel-bundle-manager/internal/paths"
	"github.com/sourcegraph/sourcegraph/internal/codeintel/bundles/reader"
	"github.com/sourcegraph/sourcegraph/internal/codeintel/bundles/serializer"
	"github.com/sourcegraph/sourcegraph/internal/codeintel/bundles/types"
	"github.com/sourcegraph/sourcegraph/internal/trace/ot"
)

const DefaultMonikerResultPageSize = 100

func (s *Server) handler() http.Handler {
	mux := mux.NewRouter()
	mux.Path("/uploads/{id:[0-9]+}").Methods("GET").HandlerFunc(s.handleGetUpload)
	mux.Path("/uploads/{id:[0-9]+}").Methods("POST").HandlerFunc(s.handlePostUpload)
	mux.Path("/uploads/{id:[0-9]+}/{index:[0-9]+}").Methods("POST").HandlerFunc(s.handlePostUploadPart)
	mux.Path("/uploads/{id:[0-9]+}/stitch").Methods("POST").HandlerFunc(s.handlePostUploadStitch)
	mux.Path("/dbs/{id:[0-9]+}").Methods("POST").HandlerFunc(s.handlePostDatabase)
	mux.Path("/dbs/{id:[0-9]+}/exists").Methods("GET").HandlerFunc(s.handleExists)
	mux.Path("/dbs/{id:[0-9]+}/definitions").Methods("GET").HandlerFunc(s.handleDefinitions)
	mux.Path("/dbs/{id:[0-9]+}/references").Methods("GET").HandlerFunc(s.handleReferences)
	mux.Path("/dbs/{id:[0-9]+}/hover").Methods("GET").HandlerFunc(s.handleHover)
	mux.Path("/dbs/{id:[0-9]+}/monikersByPosition").Methods("GET").HandlerFunc(s.handleMonikersByPosition)
	mux.Path("/dbs/{id:[0-9]+}/monikerResults").Methods("GET").HandlerFunc(s.handleMonikerResults)
	mux.Path("/dbs/{id:[0-9]+}/packageInformation").Methods("GET").HandlerFunc(s.handlePackageInformation)
	mux.HandleFunc("/healthz", func(w http.ResponseWriter, _ *http.Request) {
		w.WriteHeader(http.StatusOK)
	})
	return mux
}

// GET /uploads/{id:[0-9]+}
func (s *Server) handleGetUpload(w http.ResponseWriter, r *http.Request) {
	file, err := os.Open(paths.UploadFilename(s.BundleDir, idFromRequest(r)))
	if err != nil {
		http.Error(w, "Upload not found.", http.StatusNotFound)
		return
	}
	defer file.Close()

	copyAll(w, file)
}

// POST /uploads/{id:[0-9]+}
func (s *Server) handlePostUpload(w http.ResponseWriter, r *http.Request) {
	s.doUpload(w, r, paths.UploadFilename)
}

// POST /uploads/{id:[0-9]+}/{index:[0-9]+}
func (s *Server) handlePostUploadPart(w http.ResponseWriter, r *http.Request) {
	s.doUpload(w, r, func(bundleDir string, id int64) string {
		return paths.UploadPartFilename(bundleDir, id, indexFromRequest(r))
	})
}

// POST /uploads/{id:[0-9]+}/stitch
func (s *Server) handlePostUploadStitch(w http.ResponseWriter, r *http.Request) {
	if err := stitchMultipart(s.bundleDir, idFromRequest(r)); err != nil {
		log15.Error("Failed to stitch multipart upload", "err", err)
		http.Error(w, err.Error(), http.StatusInternalServerError)
	}
}

// POST /dbs/{id:[0-9]+}
func (s *Server) handlePostDatabase(w http.ResponseWriter, r *http.Request) {
	s.doUpload(w, r, paths.DBFilename)
}

// GET /dbs/{id:[0-9]+}/exists
func (s *Server) handleExists(w http.ResponseWriter, r *http.Request) {
	s.dbQuery(w, r, func(ctx context.Context, db database.Database) (interface{}, error) {
		exists, err := db.Exists(ctx, getQuery(r, "path"))
		if err != nil {
			return nil, pkgerrors.Wrap(err, "db.Exists")
		}
		return exists, nil
	})
}

// GET /dbs/{id:[0-9]+}/definitions
func (s *Server) handleDefinitions(w http.ResponseWriter, r *http.Request) {
	s.dbQuery(w, r, func(ctx context.Context, db database.Database) (interface{}, error) {
		definitions, err := db.Definitions(ctx, getQuery(r, "path"), getQueryInt(r, "line"), getQueryInt(r, "character"))
		if err != nil {
			return nil, pkgerrors.Wrap(err, "db.Definitions")
		}
		return definitions, nil
	})
}

// GET /dbs/{id:[0-9]+}/references
func (s *Server) handleReferences(w http.ResponseWriter, r *http.Request) {
	s.dbQuery(w, r, func(ctx context.Context, db database.Database) (interface{}, error) {
		references, err := db.References(ctx, getQuery(r, "path"), getQueryInt(r, "line"), getQueryInt(r, "character"))
		if err != nil {
			return nil, pkgerrors.Wrap(err, "db.References")
		}
		return references, nil
	})
}

// GET /dbs/{id:[0-9]+}/hover
func (s *Server) handleHover(w http.ResponseWriter, r *http.Request) {
	s.dbQuery(w, r, func(ctx context.Context, db database.Database) (interface{}, error) {
		text, hoverRange, exists, err := db.Hover(ctx, getQuery(r, "path"), getQueryInt(r, "line"), getQueryInt(r, "character"))
		if err != nil {
			return nil, pkgerrors.Wrap(err, "db.Hover")
		}
		if !exists {
			return nil, nil
		}

		return map[string]interface{}{"text": text, "range": hoverRange}, nil
	})
}

// GET /dbs/{id:[0-9]+}/monikersByPosition
func (s *Server) handleMonikersByPosition(w http.ResponseWriter, r *http.Request) {
	s.dbQuery(w, r, func(ctx context.Context, db database.Database) (interface{}, error) {
		monikerLocations, err := db.MonikersByPosition(ctx, getQuery(r, "path"), getQueryInt(r, "line"), getQueryInt(r, "character"))
		if err != nil {
			return nil, pkgerrors.Wrap(err, "db.MonikersByPosition")
		}
		return monikerLocations, nil
	})
}

// GET /dbs/{id:[0-9]+}/monikerResults
func (s *Server) handleMonikerResults(w http.ResponseWriter, r *http.Request) {
	s.dbQuery(w, r, func(ctx context.Context, db database.Database) (interface{}, error) {
		var tableName string
		switch getQuery(r, "modelType") {
		case "definition":
			tableName = "definitions"
		case "reference":
			tableName = "references"
		default:
			return nil, errors.New("illegal tableName supplied")
		}

		skip := getQueryInt(r, "skip")
		if skip < 0 {
			return nil, errors.New("illegal skip supplied")
		}

		take := getQueryInt(r, "take")
		if take < 0 {
			return nil, errors.New("illegal take supplied")
		}

		locations, count, err := db.MonikerResults(
			ctx,
			tableName,
			getQuery(r, "scheme"),
			getQuery(r, "identifier"),
			skip,
			take,
		)
		if err != nil {
			return nil, pkgerrors.Wrap(err, "db.MonikerResults")
		}

		return map[string]interface{}{"locations": locations, "count": count}, nil
	})
}

// GET /dbs/{id:[0-9]+}/packageInformation
func (s *Server) handlePackageInformation(w http.ResponseWriter, r *http.Request) {
	s.dbQuery(w, r, func(ctx context.Context, db database.Database) (interface{}, error) {
		packageInformationData, exists, err := db.PackageInformation(
			ctx,
			getQuery(r, "path"),
			types.ID(getQuery(r, "packageInformationId")),
		)
		if err != nil {
			return nil, pkgerrors.Wrap(err, "db.PackageInformation")
		}
		if !exists {
			return nil, nil
		}

		return packageInformationData, nil
	})
}

// doUpload writes the HTTP request body to the path determined by the given
// makeFilename function.
func (s *Server) doUpload(w http.ResponseWriter, r *http.Request, makeFilename func(bundleDir string, id int64) string) {
<<<<<<< HEAD
	targetFile, err := os.OpenFile(makeFilename(s.bundleDir, idFromRequest(r)), os.O_WRONLY|os.O_CREATE, 0666)
=======
	defer r.Body.Close()

	targetFile, err := os.OpenFile(makeFilename(s.BundleDir, idFromRequest(r)), os.O_WRONLY|os.O_CREATE, 0666)
>>>>>>> 11fe76d8
	if err != nil {
		log15.Error("Failed to open target file", "err", err)
		http.Error(w, fmt.Sprintf("failed to open target file: %s", err.Error()), http.StatusInternalServerError)
		return
	}
	defer targetFile.Close()

	if _, err := io.Copy(targetFile, r.Body); err != nil {
		log15.Error("Failed to write payload", "err", err)
		http.Error(w, fmt.Sprintf("failed to write payload: %s", err.Error()), http.StatusInternalServerError)
		return
	}
}

type dbQueryHandlerFn func(ctx context.Context, db database.Database) (interface{}, error)

// dbQuery invokes the given handler with the database instance chosen from the
// route's id value and serializes the resulting value to the response writer. If an
// error occurs it will be written to the body of a 500-level response.
func (s *Server) dbQuery(w http.ResponseWriter, r *http.Request, handler dbQueryHandlerFn) {
	if err := s.dbQueryErr(w, r, handler); err != nil {
		log15.Error("Failed to handle query", "err", err)
		http.Error(w, fmt.Sprintf("failed to handle query: %s", err.Error()), http.StatusInternalServerError)
		return
	}
}

// queryBundleErr invokes the given handler with the database instance chosen from the
// route's id value and serializes the resulting value to the response writer. If an
// error occurs it will be returned.
func (s *Server) dbQueryErr(w http.ResponseWriter, r *http.Request, handler dbQueryHandlerFn) (err error) {
	ctx := r.Context()
	filename := paths.DBFilename(s.BundleDir, idFromRequest(r))
	cached := true

	span, ctx := ot.StartSpanFromContext(ctx, "dbQuery")
	span.SetTag("filename", filename)
	defer func() {
		span.SetTag("cached", cached)
		if err != nil {
			ext.Error.Set(span, true)
			span.SetTag("err", err.Error())
		}
		span.Finish()
	}()

	openDatabase := func() (database.Database, error) {
		cached = false

		// TODO - What is the behavior if the db is missing? Should we stat first or clean up after?
		sqliteReader, err := reader.NewSQLiteReader(filename, serializer.NewDefaultSerializer())
		if err != nil {
			return nil, pkgerrors.Wrap(err, "reader.NewSQLiteReader")
		}

		database, err := database.OpenDatabase(ctx, filename, s.wrapReader(sqliteReader), s.DocumentDataCache, s.ResultChunkDataCache)
		if err != nil {
			return nil, pkgerrors.Wrap(err, "database.OpenDatabase")
		}

		return s.wrapDatabase(database), nil
	}

	cacheHandler := func(db database.Database) error {
		payload, err := handler(ctx, db)
		if err != nil {
			return err
		}

		writeJSON(w, payload)
		return nil
	}

	return s.DatabaseCache.WithDatabase(filename, openDatabase, cacheHandler)
}

func (s *Server) wrapReader(innerReader reader.Reader) reader.Reader {
	return reader.NewObserved(innerReader, s.ObservationContext, "precise_code_intel_bundle_manager")
}

func (s *Server) wrapDatabase(innerDatabase database.Database) database.Database {
	return database.NewObserved(innerDatabase, s.ObservationContext)
}<|MERGE_RESOLUTION|>--- conflicted
+++ resolved
@@ -199,13 +199,7 @@
 // doUpload writes the HTTP request body to the path determined by the given
 // makeFilename function.
 func (s *Server) doUpload(w http.ResponseWriter, r *http.Request, makeFilename func(bundleDir string, id int64) string) {
-<<<<<<< HEAD
 	targetFile, err := os.OpenFile(makeFilename(s.bundleDir, idFromRequest(r)), os.O_WRONLY|os.O_CREATE, 0666)
-=======
-	defer r.Body.Close()
-
-	targetFile, err := os.OpenFile(makeFilename(s.BundleDir, idFromRequest(r)), os.O_WRONLY|os.O_CREATE, 0666)
->>>>>>> 11fe76d8
 	if err != nil {
 		log15.Error("Failed to open target file", "err", err)
 		http.Error(w, fmt.Sprintf("failed to open target file: %s", err.Error()), http.StatusInternalServerError)
