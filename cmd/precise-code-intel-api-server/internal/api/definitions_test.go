package api

import (
	"context"
	"testing"

	"github.com/google/go-cmp/cmp"
	bundles "github.com/sourcegraph/sourcegraph/internal/codeintel/bundles/client"
	bundlemocks "github.com/sourcegraph/sourcegraph/internal/codeintel/bundles/mocks"
	"github.com/sourcegraph/sourcegraph/internal/codeintel/db"
	dbmocks "github.com/sourcegraph/sourcegraph/internal/codeintel/db/mocks"
	gitservermocks "github.com/sourcegraph/sourcegraph/internal/codeintel/gitserver/mocks"
)

func TestDefinitions(t *testing.T) {
	mockDB := dbmocks.NewMockDB()
	mockBundleManagerClient := bundlemocks.NewMockBundleManagerClient()
	mockBundleClient := bundlemocks.NewMockBundleClient()
	mockGitserverClient := gitservermocks.NewMockClient()

	setMockDBGetDumpByID(t, mockDB, map[int]db.Dump{42: testDump1})
	setMockBundleManagerClientBundleClient(t, mockBundleManagerClient, map[int]bundles.BundleClient{42: mockBundleClient})
	setMockBundleClientDefinitions(t, mockBundleClient, "main.go", 10, 50, []bundles.Location{
		{DumpID: 42, Path: "foo.go", Range: testRange1},
		{DumpID: 42, Path: "bar.go", Range: testRange2},
		{DumpID: 42, Path: "baz.go", Range: testRange3},
	})

<<<<<<< HEAD
	api := testAPI(mockDB, mockBundleManagerClient)
=======
	api := New(mockDB, mockBundleManagerClient, mockGitserverClient)
>>>>>>> 6f2e948f
	definitions, err := api.Definitions(context.Background(), "sub1/main.go", 10, 50, 42)
	if err != nil {
		t.Fatalf("expected error getting definitions: %s", err)
	}

	expectedDefinitions := []ResolvedLocation{
		{Dump: testDump1, Path: "sub1/foo.go", Range: testRange1},
		{Dump: testDump1, Path: "sub1/bar.go", Range: testRange2},
		{Dump: testDump1, Path: "sub1/baz.go", Range: testRange3},
	}
	if diff := cmp.Diff(expectedDefinitions, definitions); diff != "" {
		t.Errorf("unexpected definitions (-want +got):\n%s", diff)
	}
}

func TestDefinitionsUnknownDump(t *testing.T) {
	mockDB := dbmocks.NewMockDB()
	mockBundleManagerClient := bundlemocks.NewMockBundleManagerClient()
	mockGitserverClient := gitservermocks.NewMockClient()
	setMockDBGetDumpByID(t, mockDB, nil)

<<<<<<< HEAD
	api := testAPI(mockDB, mockBundleManagerClient)
=======
	api := New(mockDB, mockBundleManagerClient, mockGitserverClient)
>>>>>>> 6f2e948f
	if _, err := api.Definitions(context.Background(), "sub1/main.go", 10, 50, 25); err != ErrMissingDump {
		t.Fatalf("unexpected error getting definitions. want=%q have=%q", ErrMissingDump, err)
	}
}

func TestDefinitionViaSameDumpMoniker(t *testing.T) {
	mockDB := dbmocks.NewMockDB()
	mockBundleManagerClient := bundlemocks.NewMockBundleManagerClient()
	mockBundleClient := bundlemocks.NewMockBundleClient()
	mockGitserverClient := gitservermocks.NewMockClient()

	setMockDBGetDumpByID(t, mockDB, map[int]db.Dump{42: testDump1})
	setMockBundleManagerClientBundleClient(t, mockBundleManagerClient, map[int]bundles.BundleClient{42: mockBundleClient})
	setMockBundleClientDefinitions(t, mockBundleClient, "main.go", 10, 50, nil)
	setMockBundleClientMonikersByPosition(t, mockBundleClient, "main.go", 10, 50, [][]bundles.MonikerData{{testMoniker2}})
	setMockBundleClientMonikerResults(t, mockBundleClient, "definition", "gomod", "pad", 0, 0, []bundles.Location{
		{DumpID: 42, Path: "foo.go", Range: testRange1},
		{DumpID: 42, Path: "bar.go", Range: testRange2},
		{DumpID: 42, Path: "baz.go", Range: testRange3},
	}, 3)

<<<<<<< HEAD
	api := testAPI(mockDB, mockBundleManagerClient)
=======
	api := New(mockDB, mockBundleManagerClient, mockGitserverClient)
>>>>>>> 6f2e948f
	definitions, err := api.Definitions(context.Background(), "sub1/main.go", 10, 50, 42)
	if err != nil {
		t.Fatalf("expected error getting definitions: %s", err)
	}

	expectedDefinitions := []ResolvedLocation{
		{Dump: testDump1, Path: "sub1/foo.go", Range: testRange1},
		{Dump: testDump1, Path: "sub1/bar.go", Range: testRange2},
		{Dump: testDump1, Path: "sub1/baz.go", Range: testRange3},
	}
	if diff := cmp.Diff(expectedDefinitions, definitions); diff != "" {
		t.Errorf("unexpected definitions (-want +got):\n%s", diff)
	}
}

func TestDefinitionViaRemoteDumpMoniker(t *testing.T) {
	mockDB := dbmocks.NewMockDB()
	mockBundleManagerClient := bundlemocks.NewMockBundleManagerClient()
	mockBundleClient1 := bundlemocks.NewMockBundleClient()
	mockBundleClient2 := bundlemocks.NewMockBundleClient()
	mockGitserverClient := gitservermocks.NewMockClient()

	setMockDBGetDumpByID(t, mockDB, map[int]db.Dump{42: testDump1, 50: testDump2})
	setMockBundleManagerClientBundleClient(t, mockBundleManagerClient, map[int]bundles.BundleClient{42: mockBundleClient1, 50: mockBundleClient2})
	setMockBundleClientDefinitions(t, mockBundleClient1, "main.go", 10, 50, nil)
	setMockBundleClientMonikersByPosition(t, mockBundleClient1, "main.go", 10, 50, [][]bundles.MonikerData{{testMoniker1}})
	setMockBundleClientPackageInformation(t, mockBundleClient1, "main.go", "1234", testPackageInformation)
	setMockDBGetPackage(t, mockDB, "gomod", "leftpad", "0.1.0", testDump2, true)
	setMockBundleClientMonikerResults(t, mockBundleClient2, "definition", "gomod", "pad", 0, 0, []bundles.Location{
		{DumpID: 50, Path: "foo.go", Range: testRange1},
		{DumpID: 50, Path: "bar.go", Range: testRange2},
		{DumpID: 50, Path: "baz.go", Range: testRange3},
	}, 15)

<<<<<<< HEAD
	api := testAPI(mockDB, mockBundleManagerClient)
=======
	api := New(mockDB, mockBundleManagerClient, mockGitserverClient)
>>>>>>> 6f2e948f
	definitions, err := api.Definitions(context.Background(), "sub1/main.go", 10, 50, 42)
	if err != nil {
		t.Fatalf("expected error getting definitions: %s", err)
	}

	expectedDefinitions := []ResolvedLocation{
		{Dump: testDump2, Path: "sub2/foo.go", Range: testRange1},
		{Dump: testDump2, Path: "sub2/bar.go", Range: testRange2},
		{Dump: testDump2, Path: "sub2/baz.go", Range: testRange3},
	}
	if diff := cmp.Diff(expectedDefinitions, definitions); diff != "" {
		t.Errorf("unexpected definitions (-want +got):\n%s", diff)
	}
}<|MERGE_RESOLUTION|>--- conflicted
+++ resolved
@@ -26,11 +26,7 @@
 		{DumpID: 42, Path: "baz.go", Range: testRange3},
 	})
 
-<<<<<<< HEAD
-	api := testAPI(mockDB, mockBundleManagerClient)
-=======
-	api := New(mockDB, mockBundleManagerClient, mockGitserverClient)
->>>>>>> 6f2e948f
+	api := testAPI(mockDB, mockBundleManagerClient, mockGitserverClient)
 	definitions, err := api.Definitions(context.Background(), "sub1/main.go", 10, 50, 42)
 	if err != nil {
 		t.Fatalf("expected error getting definitions: %s", err)
@@ -52,11 +48,7 @@
 	mockGitserverClient := gitservermocks.NewMockClient()
 	setMockDBGetDumpByID(t, mockDB, nil)
 
-<<<<<<< HEAD
-	api := testAPI(mockDB, mockBundleManagerClient)
-=======
-	api := New(mockDB, mockBundleManagerClient, mockGitserverClient)
->>>>>>> 6f2e948f
+	api := testAPI(mockDB, mockBundleManagerClient, mockGitserverClient)
 	if _, err := api.Definitions(context.Background(), "sub1/main.go", 10, 50, 25); err != ErrMissingDump {
 		t.Fatalf("unexpected error getting definitions. want=%q have=%q", ErrMissingDump, err)
 	}
@@ -78,11 +70,7 @@
 		{DumpID: 42, Path: "baz.go", Range: testRange3},
 	}, 3)
 
-<<<<<<< HEAD
-	api := testAPI(mockDB, mockBundleManagerClient)
-=======
-	api := New(mockDB, mockBundleManagerClient, mockGitserverClient)
->>>>>>> 6f2e948f
+	api := testAPI(mockDB, mockBundleManagerClient, mockGitserverClient)
 	definitions, err := api.Definitions(context.Background(), "sub1/main.go", 10, 50, 42)
 	if err != nil {
 		t.Fatalf("expected error getting definitions: %s", err)
@@ -117,11 +105,7 @@
 		{DumpID: 50, Path: "baz.go", Range: testRange3},
 	}, 15)
 
-<<<<<<< HEAD
-	api := testAPI(mockDB, mockBundleManagerClient)
-=======
-	api := New(mockDB, mockBundleManagerClient, mockGitserverClient)
->>>>>>> 6f2e948f
+	api := testAPI(mockDB, mockBundleManagerClient, mockGitserverClient)
 	definitions, err := api.Definitions(context.Background(), "sub1/main.go", 10, 50, 42)
 	if err != nil {
 		t.Fatalf("expected error getting definitions: %s", err)
