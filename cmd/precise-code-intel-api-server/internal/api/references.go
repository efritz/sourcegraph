--- conflicted
+++ resolved
@@ -334,17 +334,10 @@
 	return nil, Cursor{}, false, nil
 }
 
-<<<<<<< HEAD
 func applyBloomFilter(packageReferences []types.PackageReference, identifier string, limit int) ([]types.PackageReference, int) {
 	var filteredReferences []types.PackageReference
 	for i, ref := range packageReferences {
-		test, err := decodeAndTestFilter([]byte(ref.Filter), identifier)
-=======
-func applyBloomFilter(refs []db.Reference, identifier string, limit int) ([]db.Reference, int) {
-	var filteredReferences []db.Reference
-	for i, ref := range refs {
 		test, err := bloomfilter.DecodeAndTestFilter([]byte(ref.Filter), identifier)
->>>>>>> b105bcbc
 		if err != nil || !test {
 			continue
 		}
