import { Column, Entity, JoinColumn, OneToOne, PrimaryGeneratedColumn } from 'typeorm'
import { EncodedBloomFilter } from '../datastructures/bloom-filter'
import { MAX_POSTGRES_BATCH_SIZE } from '../constants'

/** The primary key of the `lsif_uploads` table. */
export type DumpId = number

/** The possible states of an LsifUpload entity. */
export type LsifUploadState = 'queued' | 'completed' | 'errored' | 'processing'

/**
 * An entity within Postgres. This entity carries the data necessary to convert an
 * LSIF upload out-of-band, and hold metadata about the conversion process once it
 * completes (or fails). These entities are not meant to exist indefinitely and are
 * removed from the table based on their age.
 */
@Entity({ name: 'lsif_uploads' })
export class LsifUpload {
    /** The number of model instances that can be inserted at once. */
    public static BatchSize = MAX_POSTGRES_BATCH_SIZE

    /** A unique ID required by typeorm entities. */
    @PrimaryGeneratedColumn('increment', { type: 'int' })
    public id!: DumpId

    /** The internal identifier of the source repository. */
    @Column('text', { name: 'repository_id' })
    public repositoryId!: number

    /**  The source commit. */
    @Column('text')
    public commit!: string

    /** The root of all files in the dump. */
    @Column('text')
    public root!: string

    /** The type of indexer used to produce the dump. */
    @Column('text')
    public indexer!: string

<<<<<<< HEAD
    /** The type of indexer used to produce the dump. */
    @Column('int', { name: 'num_parts' })
    public numParts!: number

    /** The type of indexer used to produce the dump. */
=======
    /** The number of parts expected to be uploaded. */
    @Column('int', { name: 'num_parts' })
    public numParts!: number

    /** The index of parts that have already been uploaded. */
>>>>>>> 99c7476c
    @Column('int', { name: 'uploaded_parts', array: true })
    public uploadedParts!: number[]

    /** The conversion state of the upload. May be `queued`, `processing`, `completed`, or `errored`. */
    @Column('text')
    public state!: LsifUploadState

    /** The time the dump was uploaded. */
    @Column('timestamp with time zone', { name: 'uploaded_at' })
    public uploadedAt!: Date

    /** The time the upload started its conversion. */
    @Column('timestamp with time zone', { name: 'started_at', nullable: true })
    public startedAt!: Date | null

    /** The time the conversion completed or errored. */
    @Column('timestamp with time zone', { name: 'finished_at', nullable: true })
    public finishedAt!: Date | null

    /** The error message that occurred during processing (if any). */
    @Column('text', { name: 'failure_summary', nullable: true })
    public failureSummary!: string | null

    /** The stacktrace of the error that occurred during processing (if any). */
    @Column('text', { name: 'failure_stacktrace', nullable: true })
    public failureStacktrace!: string | null

    /** The opentracing headers from the upload request. */
    @Column('text', { name: 'tracing_context' })
    public tracingContext!: string

    /** Whether or not this commit is visible at the tip of the default branch. */
    @Column('boolean', { name: 'visible_at_tip' })
    public visibleAtTip!: boolean
}

/** A view of LsifUpload entities with state = 'completed'. */
@Entity({ name: 'lsif_dumps' })
export class LsifDump extends LsifUpload {
    /** The time the dump was created. */
    @Column('timestamp with time zone', { name: 'processed_at' })
    public processedAt!: Date
}

/**
 * An entity within Postgres. This tracks commit parentage and branch heads for all
 * known repositories.
 */
@Entity({ name: 'lsif_commits' })
export class Commit {
    /** The number of model instances that can be inserted at once. */
    public static BatchSize = MAX_POSTGRES_BATCH_SIZE

    /** A unique ID required by typeorm entities. */
    @PrimaryGeneratedColumn('increment', { type: 'int' })
    public id!: number

    /** The internal identifier of the source repository. */
    @Column('text', { name: 'repository_id' })
    public repositoryId!: number

    /** The source commit. */
    @Column('text')
    public commit!: string

    /**
     * A parent commit. Multiple parents are represented by distinct rows
     * with the same `repository` and `commit`` fields. This value is an
     * empty string for a commit with no parent.
     */
    @Column('text', { name: 'parent_commit', nullable: true })
    public parentCommit!: string | null
}

/**
 * The base class for `PackageModel` and `ReferenceModel` as they have nearly
 * identical column descriptions.
 */
class Package {
    /** A unique ID required by typeorm entities. */
    @PrimaryGeneratedColumn('increment', { type: 'int' })
    public id!: number

    /** The name of the package type (e.g. npm, pip). */
    @Column('text')
    public scheme!: string

    /** The name of the package this repository and commit provides. */
    @Column('text')
    public name!: string

    /** The version of the package this repository and commit provides. */
    @Column('text', { nullable: true })
    public version!: string | null

    /**
     * The corresponding dump, `LsifDump` when querying and `DumpId` when
     * inserting.
     */
    @OneToOne(() => LsifDump, { eager: true })
    @JoinColumn({ name: 'dump_id' })
    public dump!: LsifDump

    /** The foreign key to the dump. */
    @Column('integer')
    public dump_id!: DumpId
}

/**
 * An entity within Postgres. This maps a given repository and commit pair to the package
 * that it provides to other projects.
 */
@Entity({ name: 'lsif_packages' })
export class PackageModel extends Package {
    /** The number of model instances that can be inserted at once. */
    public static BatchSize = MAX_POSTGRES_BATCH_SIZE
}

/**
 * An entity within Postgres. This lists the dependencies of a given repository and commit
 * pair to support find global reference operations.
 */
@Entity({ name: 'lsif_references' })
export class ReferenceModel extends Package {
    /** The number of model instances that can be inserted at once. */
    public static BatchSize = MAX_POSTGRES_BATCH_SIZE

    /**
     * A serialized bloom filter that encodes the set of symbols that this repository
     * and commit imports from the given package. Testing this filter will prevent
     * the backend from opening databases that will yield no results for a particular
     * symbol.
     */
    @Column('bytea')
    public filter!: EncodedBloomFilter
}

/** The entities composing the Postgres database models. */
export const entities = [LsifUpload, Commit, LsifDump, PackageModel, ReferenceModel]<|MERGE_RESOLUTION|>--- conflicted
+++ resolved
@@ -39,19 +39,11 @@
     @Column('text')
     public indexer!: string
 
-<<<<<<< HEAD
-    /** The type of indexer used to produce the dump. */
-    @Column('int', { name: 'num_parts' })
-    public numParts!: number
-
-    /** The type of indexer used to produce the dump. */
-=======
     /** The number of parts expected to be uploaded. */
     @Column('int', { name: 'num_parts' })
     public numParts!: number
 
     /** The index of parts that have already been uploaded. */
->>>>>>> 99c7476c
     @Column('int', { name: 'uploaded_parts', array: true })
     public uploadedParts!: number[]
 
