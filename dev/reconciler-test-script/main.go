package main

import (
	"bytes"
	"context"
	"database/sql"
	"encoding/json"
	"flag"
	"fmt"
	"log"
	"net/http"
	"os"
	"strings"

	"github.com/keegancsmith/sqlf"
	"github.com/sourcegraph/sourcegraph/cmd/frontend/graphqlbackend"
	"github.com/sourcegraph/sourcegraph/internal/api"
	"github.com/sourcegraph/sourcegraph/internal/db/basestore"
	"github.com/sourcegraph/sourcegraph/internal/db/dbutil"
)

// This is a test script that I use to manually integration-test the new
// changeset reconciler.
//
// It's pretty self-explanatory, I guess, and I want to keep it around for a bit.

const (
	// It's local access token, don't worry.
	authHeader = "token 1b13a0a1217377aa9a43d7cc46782f24b648ab0c"

	graphqlEndpoint = "http://localhost:3082/.api/graphql" // CI:LOCALHOST_OK
)

var deleteFlag = flag.Bool("del", false, "delete everything campaign-related in the DB before applying new campaign specs")

func main() {
	flag.Parse()
	if *deleteFlag {
		deleteEverything()
	}

	automationTestingID := getRepositoryID("github.com/sourcegraph/automation-testing")
	err := applySpecs(applyOpts{
		namespace:    "VXNlcjoxCg==", // User:1
		campaignSpec: newCampaignSpec("thorstens-campaign", "Updated description of my campaign"),
		changesetSpecs: []string{
			// `{"baseRepository":"` + automationTestingID + `","externalID":"1"}`,
			// `{"baseRepository":"` + automationTestingID + `","externalID":"311"}`,
			// `{"baseRepository":"` + automationTestingID + `","externalID":"309"}`,
			`{
			     "baseRepository": "` + automationTestingID + `",
			     "baseRev": "e4435274b43033cf0c212f61a2c16f7f2210cf56",
			     "baseRef":"refs/heads/master",

			     "headRepository": "` + automationTestingID + `",
			     "headRef":"refs/heads/retrying-changeset-creation",

			     "title": "The reconciler created this PR",
			     "body": "The reconciler also created this PR body",

			     "published": true,

			     "commits": [{
			    "message": "Pretty cool new commit message",
				"diff":` + fmt.Sprintf("%q", automationTestingDiff) + `}]
			}`,
		},
	})
	if err != nil {
		log.Fatalf("failed to apply specs: %s", err)
	}

	err = applySpecs(applyOpts{
		namespace:    "VXNlcjoxCg==",
		campaignSpec: newCampaignSpec("thorstens-2nd-campaign", "This is the second campaign"),
		changesetSpecs: []string{
			// `{"baseRepository":"` + automationTestingID + `","externalID":"311"}`,
			// `{"baseRepository":"` + automationTestingID + `","externalID":"309"}`,
			`{
			     "baseRepository": "` + automationTestingID + `",
			     "baseRev": "e4435274b43033cf0c212f61a2c16f7f2210cf56",
			     "baseRef":"refs/heads/master",

			     "headRepository": "` + automationTestingID + `",
			     "headRef":"refs/heads/thorstens-2nd-campaign",

			     "title": "PR in second campaign",
			     "body": "PR body in second campaign",

			     "published": true,

			     "commits": [{
			    "message": "Pretty commit message",
				"diff":` + fmt.Sprintf("%q", automationTestingDiff2) + `}]
			}`,
		},
	})
	if err != nil {
		log.Fatalf("failed to apply specs: %s", err)
	}
}

type applyOpts struct {
	namespace      string
	changesetSpecs []string
	campaignSpec   string
}

func applySpecs(opts applyOpts) error {
	var changesetSpecIDs []string

	for i, spec := range opts.changesetSpecs {
		fmt.Printf("Creating changesetSpec %d... ", i)

		q := fmt.Sprintf(createChangesetSpecTmpl, spec)
		res, err := sendRequest(q)
		if err != nil {
			return err
		}
		id := res.Data.CreateChangesetSpec.ID
		changesetSpecIDs = append(changesetSpecIDs, id)

		fmt.Printf("Done. ID: %s\n", id)
	}

	fmt.Printf("Creating campaignSpec... ")
	q := fmt.Sprintf(createCampaignSpecTmpl,
		opts.namespace,
		opts.campaignSpec,
		graphqlIDList(changesetSpecIDs...),
	)

	res, err := sendRequest(q)
	if err != nil {
		return fmt.Errorf("failed to create campaign spec: %s\n", err)
	}
	campaignSpecID := res.Data.CreateCampaignSpec.ID
	fmt.Printf("Done. ID: %s\n", campaignSpecID)

	fmt.Printf("Applying campaignSpec... ")
	q = fmt.Sprintf(applyCampaignTmpl, campaignSpecID)
	res, err = sendRequest(q)
	if err != nil {
		return fmt.Errorf("failed to apply campaign: %s\n", err)
	}
	campaignID := res.Data.ApplyCampaign.ID
	fmt.Printf("Done. Campaign ID: %s\n", campaignID)
	return nil
}

const applyCampaignTmpl = `
mutation ApplyCampaign { applyCampaign(campaignSpec: %q) { id } }
`

const createChangesetSpecTmpl = `
mutation CreateChangesetSpec {
  createChangesetSpec(changesetSpec: %q) {
    ... on HiddenChangesetSpec { id }
    ... on VisibleChangesetSpec { id }
  }
}
`

const createCampaignSpecTmpl = `
mutation CreateCampaignSpec {
  createCampaignSpec(namespace: %q, campaignSpec: %q, changesetSpecs: %s) {
    id
  }
}
`

type graphqlPayload struct {
	Query string
}

func graphqlIDList(ids ...string) string {
	var quoted []string
	for _, id := range ids {
		quoted = append(quoted, fmt.Sprintf("%q", id))
	}
	return fmt.Sprintf("[%s]", strings.Join(quoted, ", "))
}

type graphqlResponse struct {
	Data struct {
		CreateChangesetSpec struct {
			ID string
		}
		CreateCampaignSpec struct {
			ID string
		}
		ApplyCampaign struct {
			ID string
		}
	}
	Errors []struct {
		Message string
	}
}

func sendRequest(query string) (graphqlResponse, error) {
	var res graphqlResponse
	b := new(bytes.Buffer)
	json.NewEncoder(b).Encode(graphqlPayload{Query: query})

	req, err := http.NewRequest("POST", graphqlEndpoint, b)
	if err != nil {
		return res, err
	}

	req.Header.Add("Authorization", authHeader)
	resp, err := http.DefaultClient.Do(req)
	if err != nil {
		return res, err
	}

	if err := json.NewDecoder(resp.Body).Decode(&res); err != nil {
		return res, err
	}

	if len(res.Errors) != 0 {
		var messages []string
		for _, e := range res.Errors {
			messages = append(messages, e.Message)
		}
		list := strings.Join(messages, "\n- ")
		return res, fmt.Errorf("graphql errors:\n\t- %s\n", list)
	}

	return res, nil
}

func newCampaignSpec(name, description string) string {
	return fmt.Sprintf(`{
  "name": %q,
  "description": %q,
  "on": [
    {"repositoriesMatchingQuery": "lang:go func main"},
    {"repository": "github.com/sourcegraph/src-cli"}
  ],
  "steps": [
    {
      "run": "echo 'foobar'",
      "container": "alpine",
      "env": {
        "PATH": "/work/foobar:$PATH"
      }
    }
  ],
  "changesetTemplate": {
    "title": "Hello World",
    "body": "My first campaign!",
    "branch": "hello-world",
    "commit": {
      "message": "Append Hello World to all README.md files"
    },
    "published": false
  }
}`, name, description)
}

const automationTestingDiff = `diff --git test.md test.md
index 52ada66..0aaaf37 100644
--- test.md
+++ test.md
@@ -1 +1,3 @@
-# This is a test
+# This is a test.
+
+And this is another line
`

const automationTestingDiff2 = `diff --git test.md test.md
index 52ada66..0aaaf37 100644
--- test.md
+++ test.md
@@ -1 +1,3 @@
-# This is a test
+# What an amazing test!
+
+And this is another line
`

func deleteEverything() {
	ctx := context.Background()

	dsn := dbutil.PostgresDSN("", "sourcegraph", os.Getenv)
	db, err := dbutil.NewDB(dsn, "campaigns-reconciler")
	if err != nil {
		log.Fatalf("failed to initialize db store: %v", err)
	}

	if _, err := db.ExecContext(ctx, "DELETE FROM changeset_events;"); err != nil {
		log.Fatal(err)
	}
	if _, err := db.ExecContext(ctx, "DELETE FROM changesets;"); err != nil {
		log.Fatal(err)
	}
	if _, err := db.ExecContext(ctx, "DELETE FROM campaigns;"); err != nil {
		log.Fatal(err)
	}
	if _, err := db.ExecContext(ctx, "DELETE FROM changeset_specs;"); err != nil {
		log.Fatal(err)
	}
	if _, err := db.ExecContext(ctx, "DELETE FROM campaign_specs;"); err != nil {
		log.Fatal(err)
	}
}

func getRepositoryID(name string) string {
<<<<<<< HEAD
	dsn := dbutil.PostgresDSN("", "sourcegraph", os.Getenv)
	s, err := basestore.New(dsn, "campaigns-reconciler")
=======
	dsn := dbutil.PostgresDSN("sourcegraph", os.Getenv)
	s, err := basestore.New(dsn, "campaigns-reconciler", sql.TxOptions{})
>>>>>>> 1a1b8a5c
	if err != nil {
		log.Fatalf("failed to initialize db store: %v", err)
	}

	q := sqlf.Sprintf("select id from repo where name = %q", name)
	id, ok, err := basestore.ScanFirstInt(s.Query(context.Background(), q))
	if err != nil || !ok {
		log.Fatalf("querying repository id: %s", err)
	}
	return string(graphqlbackend.MarshalRepositoryID(api.RepoID(id)))
}

//
//            ____  __  ______________   _________    ____  ______
//           / __ \/ / / / ____/_  __/  /_  __/   |  / __ \/ ____/
//          / / / / / / / /     / /      / / / /| | / /_/ / __/
//         / /_/ / /_/ / /___  / /      / / / ___ |/ ____/ /___
//        /_____/\____/\____/ /_/      /_/ /_/  |_/_/   /_____/
//
//
//
//
//
//
//                                 .,/(##%##(((##
//          ,#((#(((((((((((((((((((((((((((((((((((#
//       (/////(((((//(((((((((((((////////////////////.
//     (///////(((/(//////////////////*//***/***********/
//    /**//*///(/((///(/*****************,,**,,**,**,**,,*/
//   ********/*///(//////*.,,,,,,,,,,,,,,,,,,,,,,,,,,,,,,,,*
//  ***********///(////**** ................................,
// .*,**********//////****** ..........  ....................,
// *,,,,*****/*,*/////*******        .   .....................*
// ,,,,,,*,/.....,(#/******,,,  .. . .....................,.,.,,
// ,,,,,,,(....,,,,,,,***,*,,,, ................,..,,,,,,,,,,,,*
// ,,,,,,,..&*%.(%&@.,,,***,,** ...........,,,,,,,,,,,,,,,******/
// .,,,,,/..,%,.,/.(,,,,,**,****.,,,,,,,,,,,,,*,****************/
// ..,,,.*.  .... *#(,**,,******,*********************///////////(
// ..,,.,* .#.#.,,,,*,**/,******,,*******////////////////////////(
// ,...,,* *#&  /,,,,,***.,****,**////////////////////////////////
// ,..,,., /* % #.,,,&,***,**,,,**////////////////////////////////
//  ..,..., .,@....,,,,***,,,,,*,,//////////////////////////////*/.
//  ......,,    .#...,&,**,,,,***,///////////////*****************.
//   ......* *    %...,,,,,,,,,,,,********************************
//   ,......, #    &....,.,,,,,,,,************************////////
//    ....,,,* /   .. ...,,,,,,,,,***/////////////////////////////
//    ,.,,,.,,,, (   ...,,,,,,,,,/**//////////////////////////////
//     *,,,,,,,,,,,,,,,,,,,,,,,,,/,*******////////////////////////,
//      *,,,,,,,,,,,,,*,,,,,,,*,./#********/*/*////////////////////
//       ,,,,,,,,,,,,,*,*,*,,,,,/((,***************/**/**/**/******
//         ,,,,,,,,,,,,***,**,,*(((#*********************////////**/
//          *,,,,,,,,,,,,,**,**(((((.***********/*******************
//            .,,,,,,,,,,**,./((((###********************************
//               *,,,,,,*,,((###%&@&/********************************.
//                        ............********************************
//                        ............/******************************,*
//                          ...........******************************,,
//                            .........****,***,*******,,,,,,,,,,,,,,,,,
//                               .......*,,,,,*,,,,,,.,,,,,,,,,,,.,,,,,**/
//                                  .....,,,..............,,,,***////////////(.
//                                      ... .....,,,***//*/***********//////*
//                                         /*//****************//,
//                                            ./****//,<|MERGE_RESOLUTION|>--- conflicted
+++ resolved
@@ -308,13 +308,8 @@
 }
 
 func getRepositoryID(name string) string {
-<<<<<<< HEAD
 	dsn := dbutil.PostgresDSN("", "sourcegraph", os.Getenv)
-	s, err := basestore.New(dsn, "campaigns-reconciler")
-=======
-	dsn := dbutil.PostgresDSN("sourcegraph", os.Getenv)
 	s, err := basestore.New(dsn, "campaigns-reconciler", sql.TxOptions{})
->>>>>>> 1a1b8a5c
 	if err != nil {
 		log.Fatalf("failed to initialize db store: %v", err)
 	}
