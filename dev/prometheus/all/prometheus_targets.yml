--- conflicted
+++ resolved
@@ -45,18 +45,6 @@
     # precise-code-intel-worker
     - host.docker.internal:6088
 - labels:
-<<<<<<< HEAD
-    job: precise-code-intel-indexer-vm
-  targets:
-    # precise-code-intel-indexer-vm
-    - host.docker.internal:6090
-=======
-    job: precise-code-intel-indexer
-  targets:
-    # precise-code-intel-indexer
-    - host.docker.internal:6089
->>>>>>> 8ad1b161
-- labels:
     job: executor-queue
   targets:
     # executor-queue
