--- conflicted
+++ resolved
@@ -92,7 +92,7 @@
 	}
 
 	// Test upgrades from mininum upgradeable Sourcegraph version - updated by release tool
-	const minimumUpgradeableVersion = "3.34.0"
+	const minimumUpgradeableVersion = "3.35.0"
 
 	// Set up operations that add steps to a pipeline.
 	var ops operations.Set
@@ -210,12 +210,6 @@
 			MinimumUpgradeableVersion: minimumUpgradeableVersion,
 		}))
 
-<<<<<<< HEAD
-=======
-		// Test upgrades from mininum upgradeable Sourcegraph version - updated by release tool
-		const minimumUpgradeableVersion = "3.35.0"
-
->>>>>>> b0eefcaf
 		// Various integration tests
 		ops.Append(
 			backendIntegrationTests(c.candidateImageTag()),
