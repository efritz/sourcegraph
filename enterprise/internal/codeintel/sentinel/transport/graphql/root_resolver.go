package graphql

import (
	"context"
	"sort"
	"strconv"
	"sync"

	"github.com/graph-gophers/graphql-go"
	"github.com/graph-gophers/graphql-go/relay"
	"github.com/opentracing/opentracing-go/log"

	"github.com/sourcegraph/sourcegraph/enterprise/internal/codeintel/sentinel/shared"
	sharedresolvers "github.com/sourcegraph/sourcegraph/enterprise/internal/codeintel/shared/resolvers"
	resolverstubs "github.com/sourcegraph/sourcegraph/internal/codeintel/resolvers"
	"github.com/sourcegraph/sourcegraph/internal/database"
	"github.com/sourcegraph/sourcegraph/internal/gqlutil"
	"github.com/sourcegraph/sourcegraph/internal/observation"
)

type rootResolver struct {
<<<<<<< HEAD
	sentinelSvc  SentinelService
	autoindexSvc sharedresolvers.AutoIndexingService
	uploadSvc    sharedresolvers.UploadsService
	policySvc    sharedresolvers.PolicyService
	operations   *operations
=======
	sentinelSvc             *sentinel.Service
	autoindexSvc            sharedresolvers.AutoIndexingService
	uploadSvc               sharedresolvers.UploadsService
	policySvc               sharedresolvers.PolicyService
	siteAdminChecker        sharedresolvers.SiteAdminChecker
	repoStore               database.RepoStore
	prefetcherFactory       *sharedresolvers.PrefetcherFactory
	bulkLoaderFactory       *bulkLoaderFactory
	locationResolverFactory *sharedresolvers.CachedLocationResolverFactory
	operations              *operations
>>>>>>> b44ffe99
}

func NewRootResolver(
	observationCtx *observation.Context,
	sentinelSvc SentinelService,
	autoindexSvc sharedresolvers.AutoIndexingService,
	uploadSvc sharedresolvers.UploadsService,
	policySvc sharedresolvers.PolicyService,
	siteAdminChecker sharedresolvers.SiteAdminChecker,
	repoStore database.RepoStore,
	prefetcherFactory *sharedresolvers.PrefetcherFactory,
	locationResolverFactory *sharedresolvers.CachedLocationResolverFactory,
) resolverstubs.SentinelServiceResolver {
	return &rootResolver{
		sentinelSvc:             sentinelSvc,
		autoindexSvc:            autoindexSvc,
		uploadSvc:               uploadSvc,
		policySvc:               policySvc,
		siteAdminChecker:        siteAdminChecker,
		repoStore:               repoStore,
		prefetcherFactory:       prefetcherFactory,
		bulkLoaderFactory:       &bulkLoaderFactory{sentinelSvc},
		locationResolverFactory: locationResolverFactory,
		operations:              newOperations(observationCtx),
	}
}

func (r *rootResolver) Vulnerabilities(ctx context.Context, args resolverstubs.GetVulnerabilitiesArgs) (_ resolverstubs.VulnerabilityConnectionResolver, err error) {
	ctx, _, endObservation := r.operations.getVulnerabilities.WithErrors(ctx, &err, observation.Args{LogFields: []log.Field{}})
	endObservation.OnCancel(ctx, 1, observation.Args{})

	limit := 50
	if args.First != nil {
		limit = int(*args.First)
	}

	offset := 0
	if args.After != nil {
		after, err := strconv.Atoi(*args.After)
		if err != nil {
			return nil, err
		}

		offset = after
	}

	vulnerabilities, totalCount, err := r.sentinelSvc.GetVulnerabilities(ctx, shared.GetVulnerabilitiesArgs{
		Limit:  limit,
		Offset: offset,
	})
	if err != nil {
		return nil, err
	}

	return &vulnerabilityConnectionResolver{
		vulnerabilities: vulnerabilities,
		offset:          offset,
		totalCount:      totalCount,
	}, nil
}

func (r *rootResolver) VulnerabilityMatches(ctx context.Context, args resolverstubs.GetVulnerabilityMatchesArgs) (_ resolverstubs.VulnerabilityMatchConnectionResolver, err error) {
	ctx, errTracer, endObservation := r.operations.getMatches.WithErrors(ctx, &err, observation.Args{LogFields: []log.Field{}})
	endObservation.OnCancel(ctx, 1, observation.Args{})

	limit := 50
	if args.First != nil {
		limit = int(*args.First)
	}

	offset := 0
	if args.After != nil {
		after, err := strconv.Atoi(*args.After)
		if err != nil {
			return nil, err
		}

		offset = after
	}

	matches, totalCount, err := r.sentinelSvc.GetVulnerabilityMatches(ctx, shared.GetVulnerabilityMatchesArgs{
		Limit:  limit,
		Offset: offset,
	})
	if err != nil {
		return nil, err
	}

	// Create a new prefetcher here as we only want to cache upload and index records in
	// the same graphQL request, not across different request.
	prefetcher := r.prefetcherFactory.Create()
	bulkLoader := r.bulkLoaderFactory.Create()

	for _, match := range matches {
		prefetcher.MarkUpload(match.UploadID)
		bulkLoader.MarkVulnerability(match.VulnerabilityID)
	}

	return &vulnerabilityMatchConnectionResolver{
		sentinelSvc:      r.sentinelSvc,
		autoindexSvc:     r.autoindexSvc,
		uploadSvc:        r.uploadSvc,
		policySvc:        r.policySvc,
		siteAdminChecker: r.siteAdminChecker,
		prefetcher:       prefetcher,
		locationResolver: r.locationResolverFactory.Create(),
		errTracer:        errTracer,
		bulkLoader:       bulkLoader,
		matches:          matches,
		offset:           offset,
		totalCount:       totalCount,
	}, nil
}

func (r *rootResolver) VulnerabilityByID(ctx context.Context, gqlID graphql.ID) (_ resolverstubs.VulnerabilityResolver, err error) {
	ctx, _, endObservation := r.operations.vulnerabilityByID.WithErrors(ctx, &err, observation.Args{LogFields: []log.Field{}})
	endObservation.OnCancel(ctx, 1, observation.Args{})

	id, err := unmarshalVulnerabilityGQLID(gqlID)
	if err != nil {
		return nil, err
	}

	vulnerability, ok, err := r.sentinelSvc.VulnerabilityByID(ctx, id)
	if err != nil || !ok {
		return nil, err
	}

	return &vulnerabilityResolver{vulnerability}, nil
}

func (r *rootResolver) VulnerabilityMatchByID(ctx context.Context, gqlID graphql.ID) (_ resolverstubs.VulnerabilityMatchResolver, err error) {
	ctx, errTracer, endObservation := r.operations.vulnerabilityMatchByID.WithErrors(ctx, &err, observation.Args{LogFields: []log.Field{}})
	endObservation.OnCancel(ctx, 1, observation.Args{})

	id, err := unmarshalVulnerabilityMatchGQLID(gqlID)
	if err != nil {
		return nil, err
	}

	match, ok, err := r.sentinelSvc.VulnerabilityMatchByID(ctx, id)
	if err != nil || !ok {
		return nil, err
	}

	return &vulnerabilityMatchResolver{
		sentinelSvc:      r.sentinelSvc,
		autoindexSvc:     r.autoindexSvc,
		uploadSvc:        r.uploadSvc,
		policySvc:        r.policySvc,
		siteAdminChecker: r.siteAdminChecker,
		repoStore:        r.repoStore,
		prefetcher:       r.prefetcherFactory.Create(),
		locationResolver: r.locationResolverFactory.Create(),
		errTracer:        errTracer,
		bulkLoader:       r.bulkLoaderFactory.Create(),
		m:                match,
	}, nil
}

//
//

type vulnerabilityResolver struct {
	v shared.Vulnerability
}

func (r *vulnerabilityResolver) ID() graphql.ID     { return marshalVulnerabilityGQLID(r.v.ID) }
func (r *vulnerabilityResolver) SourceID() string   { return r.v.SourceID }
func (r *vulnerabilityResolver) Summary() string    { return r.v.Summary }
func (r *vulnerabilityResolver) Details() string    { return r.v.Details }
func (r *vulnerabilityResolver) CPEs() []string     { return r.v.CPEs }
func (r *vulnerabilityResolver) CWEs() []string     { return r.v.CWEs }
func (r *vulnerabilityResolver) Aliases() []string  { return r.v.Aliases }
func (r *vulnerabilityResolver) Related() []string  { return r.v.Related }
func (r *vulnerabilityResolver) DataSource() string { return r.v.DataSource }
func (r *vulnerabilityResolver) URLs() []string     { return r.v.URLs }
func (r *vulnerabilityResolver) Severity() string   { return r.v.Severity }
func (r *vulnerabilityResolver) CVSSVector() string { return r.v.CVSSVector }
func (r *vulnerabilityResolver) CVSSScore() string  { return r.v.CVSSScore }

func (r *vulnerabilityResolver) Published() gqlutil.DateTime {
	return *gqlutil.DateTimeOrNil(&r.v.PublishedAt)
}

func (r *vulnerabilityResolver) Modified() *gqlutil.DateTime {
	return gqlutil.DateTimeOrNil(r.v.ModifiedAt)
}

func (r *vulnerabilityResolver) Withdrawn() *gqlutil.DateTime {
	return gqlutil.DateTimeOrNil(r.v.WithdrawnAt)
}

func (r *vulnerabilityResolver) AffectedPackages() []resolverstubs.VulnerabilityAffectedPackageResolver {
	var resolvers []resolverstubs.VulnerabilityAffectedPackageResolver
	for _, p := range r.v.AffectedPackages {
		resolvers = append(resolvers, &vulnerabilityAffectedPackageResolver{
			p: p,
		})
	}

	return resolvers
}

type vulnerabilityAffectedPackageResolver struct {
	p shared.AffectedPackage
}

func (r *vulnerabilityAffectedPackageResolver) PackageName() string { return r.p.PackageName }
func (r *vulnerabilityAffectedPackageResolver) Language() string    { return r.p.Language }
func (r *vulnerabilityAffectedPackageResolver) Namespace() string   { return r.p.Namespace }
func (r *vulnerabilityAffectedPackageResolver) VersionConstraint() []string {
	return r.p.VersionConstraint
}
func (r *vulnerabilityAffectedPackageResolver) Fixed() bool      { return r.p.Fixed }
func (r *vulnerabilityAffectedPackageResolver) FixedIn() *string { return r.p.FixedIn }

func (r *vulnerabilityAffectedPackageResolver) AffectedSymbols() []resolverstubs.VulnerabilityAffectedSymbolResolver {
	var resolvers []resolverstubs.VulnerabilityAffectedSymbolResolver
	for _, s := range r.p.AffectedSymbols {
		resolvers = append(resolvers, &vulnerabilityAffectedSymbolResolver{
			s: s,
		})
	}

	return resolvers
}

type vulnerabilityAffectedSymbolResolver struct {
	s shared.AffectedSymbol
}

func (r *vulnerabilityAffectedSymbolResolver) Path() string      { return r.s.Path }
func (r *vulnerabilityAffectedSymbolResolver) Symbols() []string { return r.s.Symbols }

//
//

type bulkLoaderFactory struct {
	sentinelSvc *sentinel.Service
}

func (f *bulkLoaderFactory) Create() *bulkLoader {
	return NewBulkLoader(f.sentinelSvc)
}

type bulkLoader struct {
	sync.RWMutex
	sentinelSvc SentinelService
	ids         []int
	cache       map[int]shared.Vulnerability
}

func NewBulkLoader(sentinelSvc SentinelService) *bulkLoader {
	return &bulkLoader{
		sentinelSvc: sentinelSvc,
		cache:       map[int]shared.Vulnerability{},
	}
}

func (l *bulkLoader) MarkVulnerability(id int) {
	l.Lock()
	l.ids = append(l.ids, id)
	l.Unlock()
}

func (l *bulkLoader) GetVulnerabilityByID(ctx context.Context, id int) (shared.Vulnerability, bool, error) {
	l.RLock()
	vulnerability, ok := l.cache[id]
	l.RUnlock()
	if ok {
		return vulnerability, true, nil
	}

	l.Lock()
	defer l.Unlock()

	if vulnerability, ok := l.cache[id]; ok {
		return vulnerability, true, nil
	}

	m := map[int]struct{}{}
	for _, x := range append(l.ids, id) {
		if _, ok := l.cache[x]; !ok {
			m[x] = struct{}{}
		}
	}
	ids := make([]int, 0, len(m))
	for x := range m {
		ids = append(ids, x)
	}
	sort.Ints(ids)

	vulnerabilities, err := l.sentinelSvc.GetVulnerabilitiesByIDs(ctx, ids...)
	if err != nil {
		return shared.Vulnerability{}, false, err
	}

	for _, vulnerability := range vulnerabilities {
		l.cache[vulnerability.ID] = vulnerability
	}
	l.ids = nil

	vulnerability, ok = l.cache[id]
	return vulnerability, ok, nil
}

type vulnerabilityMatchResolver struct {
	sentinelSvc      SentinelService
	autoindexSvc     sharedresolvers.AutoIndexingService
	uploadSvc        sharedresolvers.UploadsService
	policySvc        sharedresolvers.PolicyService
	siteAdminChecker sharedresolvers.SiteAdminChecker
	repoStore        database.RepoStore
	prefetcher       *sharedresolvers.Prefetcher
	locationResolver *sharedresolvers.CachedLocationResolver
	errTracer        *observation.ErrCollector
	bulkLoader       *bulkLoader
	m                shared.VulnerabilityMatch
}

func (r *vulnerabilityMatchResolver) ID() graphql.ID {
	return marshalVulnerabilityMatchGQLID(r.m.ID)
}

func (r *vulnerabilityMatchResolver) Vulnerability(ctx context.Context) (resolverstubs.VulnerabilityResolver, error) {
	vulnerability, ok, err := r.bulkLoader.GetVulnerabilityByID(ctx, r.m.VulnerabilityID)
	if err != nil || !ok {
		return nil, err
	}

	return &vulnerabilityResolver{v: vulnerability}, nil
}

func (r *vulnerabilityMatchResolver) AffectedPackage(ctx context.Context) (resolverstubs.VulnerabilityAffectedPackageResolver, error) {
	return &vulnerabilityAffectedPackageResolver{r.m.AffectedPackage}, nil
}

func (r *vulnerabilityMatchResolver) PreciseIndex(ctx context.Context) (resolverstubs.PreciseIndexResolver, error) {
	upload, ok, err := r.prefetcher.GetUploadByID(ctx, r.m.UploadID)
	if err != nil || !ok {
		return nil, err
	}

	return sharedresolvers.NewPreciseIndexResolver(
		ctx,
		r.autoindexSvc,
		r.uploadSvc,
		r.policySvc,
		r.prefetcher,
		r.siteAdminChecker,
		r.repoStore,
		r.locationResolver,
		r.errTracer,
		&upload,
		nil,
	)
}

//
//

func unmarshalVulnerabilityGQLID(id graphql.ID) (vulnerabilityID int, err error) {
	err = relay.UnmarshalSpec(id, &vulnerabilityID)
	return vulnerabilityID, err
}

func marshalVulnerabilityGQLID(vulnerabilityID int) graphql.ID {
	return relay.MarshalID("Vulnerability", vulnerabilityID)
}

func unmarshalVulnerabilityMatchGQLID(id graphql.ID) (vulnerabilityMatchID int, err error) {
	err = relay.UnmarshalSpec(id, &vulnerabilityMatchID)
	return vulnerabilityMatchID, err
}

func marshalVulnerabilityMatchGQLID(vulnerabilityMatchID int) graphql.ID {
	return relay.MarshalID("VulnerabilityMatch", vulnerabilityMatchID)
}

//
//

type vulnerabilityConnectionResolver struct {
	vulnerabilities []shared.Vulnerability
	offset          int
	totalCount      int
}

func (r *vulnerabilityConnectionResolver) Nodes() []resolverstubs.VulnerabilityResolver {
	var resolvers []resolverstubs.VulnerabilityResolver
	for _, v := range r.vulnerabilities {
		resolvers = append(resolvers, &vulnerabilityResolver{v: v})
	}

	return resolvers
}

func (r *vulnerabilityConnectionResolver) TotalCount() *int32 {
	v := int32(r.totalCount)
	return &v
}

func (r *vulnerabilityConnectionResolver) PageInfo() resolverstubs.PageInfo {
	if r.offset+len(r.vulnerabilities) < r.totalCount {
		return sharedresolvers.NextPageCursor(strconv.Itoa(r.offset + len(r.vulnerabilities)))
	}

	return sharedresolvers.HasNextPage(false)
}

//
//

type vulnerabilityMatchConnectionResolver struct {
	sentinelSvc      SentinelService
	autoindexSvc     sharedresolvers.AutoIndexingService
	uploadSvc        sharedresolvers.UploadsService
	policySvc        sharedresolvers.PolicyService
	siteAdminChecker sharedresolvers.SiteAdminChecker
	prefetcher       *sharedresolvers.Prefetcher
	locationResolver *sharedresolvers.CachedLocationResolver
	errTracer        *observation.ErrCollector
	bulkLoader       *bulkLoader
	matches          []shared.VulnerabilityMatch
	offset           int
	totalCount       int
}

func (r *vulnerabilityMatchConnectionResolver) Nodes() []resolverstubs.VulnerabilityMatchResolver {
	var resolvers []resolverstubs.VulnerabilityMatchResolver
	for _, m := range r.matches {
		resolvers = append(resolvers, &vulnerabilityMatchResolver{
			sentinelSvc:      r.sentinelSvc,
			autoindexSvc:     r.autoindexSvc,
			uploadSvc:        r.uploadSvc,
			policySvc:        r.policySvc,
			siteAdminChecker: r.siteAdminChecker,
			prefetcher:       r.prefetcher,
			locationResolver: r.locationResolver,
			errTracer:        r.errTracer,
			bulkLoader:       r.bulkLoader,
			m:                m,
		})
	}

	return resolvers
}

func (r *vulnerabilityMatchConnectionResolver) TotalCount() *int32 {
	v := int32(r.totalCount)
	return &v
}

func (r *vulnerabilityMatchConnectionResolver) PageInfo() resolverstubs.PageInfo {
	if r.offset+len(r.matches) < r.totalCount {
		return sharedresolvers.NextPageCursor(strconv.Itoa(r.offset + len(r.matches)))
	}

	return sharedresolvers.HasNextPage(false)
}<|MERGE_RESOLUTION|>--- conflicted
+++ resolved
@@ -19,14 +19,7 @@
 )
 
 type rootResolver struct {
-<<<<<<< HEAD
-	sentinelSvc  SentinelService
-	autoindexSvc sharedresolvers.AutoIndexingService
-	uploadSvc    sharedresolvers.UploadsService
-	policySvc    sharedresolvers.PolicyService
-	operations   *operations
-=======
-	sentinelSvc             *sentinel.Service
+	sentinelSvc             SentinelService
 	autoindexSvc            sharedresolvers.AutoIndexingService
 	uploadSvc               sharedresolvers.UploadsService
 	policySvc               sharedresolvers.PolicyService
@@ -36,7 +29,6 @@
 	bulkLoaderFactory       *bulkLoaderFactory
 	locationResolverFactory *sharedresolvers.CachedLocationResolverFactory
 	operations              *operations
->>>>>>> b44ffe99
 }
 
 func NewRootResolver(
@@ -276,7 +268,7 @@
 //
 
 type bulkLoaderFactory struct {
-	sentinelSvc *sentinel.Service
+	sentinelSvc SentinelService
 }
 
 func (f *bulkLoaderFactory) Create() *bulkLoader {
