package dbstore

import (
	"fmt"

	"github.com/sourcegraph/sourcegraph/internal/metrics"
	"github.com/sourcegraph/sourcegraph/internal/observation"
)

type operations struct {
	addUploadPart                          *observation.Operation
	calculateVisibleUploads                *observation.Operation
	commitGraphMetadata                    *observation.Operation
<<<<<<< HEAD
	definitionDumps                        *observation.Operation
=======
>>>>>>> 4a59cf0d
	deleteIndexByID                        *observation.Operation
	deleteIndexesWithoutRepository         *observation.Operation
	deleteOldIndexes                       *observation.Operation
	deleteOverlappingDumps                 *observation.Operation
	deleteUploadByID                       *observation.Operation
	deleteUploadsStuckUploading            *observation.Operation
	deleteUploadsWithoutRepository         *observation.Operation
	dequeue                                *observation.Operation
	dequeueIndex                           *observation.Operation
	dirtyRepositories                      *observation.Operation
	findClosestDumps                       *observation.Operation
	findClosestDumpsFromGraphFragment      *observation.Operation
	getDumpByID                            *observation.Operation
	getDumpsByIDs                          *observation.Operation
	getIndexByID                           *observation.Operation
	getIndexConfigurationByRepositoryID    *observation.Operation
	getIndexes                             *observation.Operation
	getPackage                             *observation.Operation
	getRepositoriesWithIndexConfiguration  *observation.Operation
	getUploadByID                          *observation.Operation
	getUploads                             *observation.Operation
	hardDeleteUploadByID                   *observation.Operation
	hasCommit                              *observation.Operation
	hasRepository                          *observation.Operation
	indexableRepositories                  *observation.Operation
	indexQueueSize                         *observation.Operation
	insertIndex                            *observation.Operation
	insertUpload                           *observation.Operation
	isQueued                               *observation.Operation
	lock                                   *observation.Operation
	markComplete                           *observation.Operation
	markErrored                            *observation.Operation
	markFailed                             *observation.Operation
	markIndexComplete                      *observation.Operation
	markIndexErrored                       *observation.Operation
	markQueued                             *observation.Operation
	markRepositoryAsDirty                  *observation.Operation
	packageReferencePager                  *observation.Operation
	queueSize                              *observation.Operation
	referenceIDsAndFilters                 *observation.Operation
	repoName                               *observation.Operation
	repoUsageStatistics                    *observation.Operation
	requeue                                *observation.Operation
	requeueIndex                           *observation.Operation
	resetIndexableRepositories             *observation.Operation
	sameRepoPager                          *observation.Operation
	softDeleteOldUploads                   *observation.Operation
	updateIndexableRepository              *observation.Operation
	updateIndexConfigurationByRepositoryID *observation.Operation
	updatePackageReferences                *observation.Operation
	updatePackages                         *observation.Operation
}

func newOperations(observationContext *observation.Context) *operations {
	metrics := metrics.NewOperationMetrics(
		observationContext.Registerer,
		"codeintel_dbstore",
		metrics.WithLabels("op"),
		metrics.WithCountHelp("Total number of method invocations."),
	)

	op := func(name string) *observation.Operation {
		return observationContext.Operation(observation.Op{
			Name:         fmt.Sprintf("codeintel.dbstore.%s", name),
			MetricLabels: []string{name},
			Metrics:      metrics,
		})
	}

	return &operations{
		addUploadPart:                          op("AddUploadPart"),
		calculateVisibleUploads:                op("CalculateVisibleUploads"),
		commitGraphMetadata:                    op("CommitGraphMetadata"),
<<<<<<< HEAD
		definitionDumps:                        op("DefinitionDumps"),
=======
>>>>>>> 4a59cf0d
		deleteIndexByID:                        op("DeleteIndexByID"),
		deleteIndexesWithoutRepository:         op("DeleteIndexesWithoutRepository"),
		deleteOldIndexes:                       op("DeleteOldIndexes"),
		deleteOverlappingDumps:                 op("DeleteOverlappingDumps"),
		deleteUploadByID:                       op("DeleteUploadByID"),
		deleteUploadsStuckUploading:            op("DeleteUploadsStuckUploading"),
		deleteUploadsWithoutRepository:         op("DeleteUploadsWithoutRepository"),
		dequeue:                                op("Dequeue"),
		dequeueIndex:                           op("DequeueIndex"),
		dirtyRepositories:                      op("DirtyRepositories"),
		findClosestDumps:                       op("FindClosestDumps"),
		findClosestDumpsFromGraphFragment:      op("FindClosestDumpsFromGraphFragment"),
		getDumpByID:                            op("GetDumpByID"),
		getDumpsByIDs:                          op("GetDumpsByIDs"),
		getIndexByID:                           op("GetIndexByID"),
		getIndexConfigurationByRepositoryID:    op("GetIndexConfigurationByRepositoryID"),
		getIndexes:                             op("GetIndexes"),
		getPackage:                             op("GetPackage"),
		getRepositoriesWithIndexConfiguration:  op("GetRepositoriesWithIndexConfiguration"),
		getUploadByID:                          op("GetUploadByID"),
		getUploads:                             op("GetUploads"),
		hardDeleteUploadByID:                   op("HardDeleteUploadByID"),
		hasCommit:                              op("HasCommit"),
		hasRepository:                          op("HasRepository"),
		indexableRepositories:                  op("IndexableRepositories"),
		indexQueueSize:                         op("IndexQueueSize"),
		insertIndex:                            op("InsertIndex"),
		insertUpload:                           op("InsertUpload"),
		isQueued:                               op("IsQueued"),
		lock:                                   op("Lock"),
		markComplete:                           op("MarkComplete"),
		markErrored:                            op("MarkErrored"),
		markFailed:                             op("MarkFailed"),
		markIndexComplete:                      op("MarkIndexComplete"),
		markIndexErrored:                       op("MarkIndexErrored"),
		markQueued:                             op("MarkQueued"),
		markRepositoryAsDirty:                  op("MarkRepositoryAsDirty"),
		packageReferencePager:                  op("PackageReferencePager"),
		queueSize:                              op("QueueSize"),
		referenceIDsAndFilters:                 op("ReferenceIDsAndFilters"),
		repoName:                               op("RepoName"),
		repoUsageStatistics:                    op("RepoUsageStatistics"),
		requeue:                                op("Requeue"),
		requeueIndex:                           op("RequeueIndex"),
		resetIndexableRepositories:             op("ResetIndexableRepositories"),
		sameRepoPager:                          op("SameRepoPager"),
		softDeleteOldUploads:                   op("SoftDeleteOldUploads"),
		updateIndexableRepository:              op("UpdateIndexableRepository"),
		updateIndexConfigurationByRepositoryID: op("UpdateIndexConfigurationByRepositoryID"),
		updatePackageReferences:                op("UpdatePackageReferences"),
		updatePackages:                         op("UpdatePackages"),
	}
}<|MERGE_RESOLUTION|>--- conflicted
+++ resolved
@@ -11,10 +11,7 @@
 	addUploadPart                          *observation.Operation
 	calculateVisibleUploads                *observation.Operation
 	commitGraphMetadata                    *observation.Operation
-<<<<<<< HEAD
 	definitionDumps                        *observation.Operation
-=======
->>>>>>> 4a59cf0d
 	deleteIndexByID                        *observation.Operation
 	deleteIndexesWithoutRepository         *observation.Operation
 	deleteOldIndexes                       *observation.Operation
@@ -88,10 +85,7 @@
 		addUploadPart:                          op("AddUploadPart"),
 		calculateVisibleUploads:                op("CalculateVisibleUploads"),
 		commitGraphMetadata:                    op("CommitGraphMetadata"),
-<<<<<<< HEAD
 		definitionDumps:                        op("DefinitionDumps"),
-=======
->>>>>>> 4a59cf0d
 		deleteIndexByID:                        op("DeleteIndexByID"),
 		deleteIndexesWithoutRepository:         op("DeleteIndexesWithoutRepository"),
 		deleteOldIndexes:                       op("DeleteOldIndexes"),
