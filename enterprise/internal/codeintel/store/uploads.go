--- conflicted
+++ resolved
@@ -219,15 +219,7 @@
 		conds = append(conds, sqlf.Sprintf("u.uploaded_at < %s", *opts.UploadedBefore))
 	}
 
-<<<<<<< HEAD
-	if len(conds) == 0 {
-		conds = append(conds, sqlf.Sprintf("TRUE"))
-	}
-
 	count, _, err := basestore.ScanFirstInt(tx.Store.Query(
-=======
-	count, _, err := scanFirstInt(tx.query(
->>>>>>> 003b92b5
 		ctx,
 		sqlf.Sprintf(`SELECT COUNT(*) FROM lsif_uploads_with_repository_name u WHERE %s`, sqlf.Join(conds, " AND ")),
 	))
@@ -415,13 +407,8 @@
 
 // GetStates returns the states for the uploads with the given identifiers.
 func (s *store) GetStates(ctx context.Context, ids []int) (map[int]string, error) {
-<<<<<<< HEAD
 	return scanStates(s.Store.Query(ctx, sqlf.Sprintf(`
-		SELECT id, state FROM lsif_uploads_with_repository_name
-=======
-	return scanStates(s.query(ctx, sqlf.Sprintf(`
 		SELECT id, state FROM lsif_uploads
->>>>>>> 003b92b5
 		WHERE id IN (%s)
 	`, sqlf.Join(intsToQueries(ids), ", "))))
 }
@@ -489,7 +476,7 @@
 
 // HardDeleteUploadByID deletes the upload record with the given identifier.
 func (s *store) HardDeleteUploadByID(ctx context.Context, id int) error {
-	return s.queryForEffect(ctx, sqlf.Sprintf(`DELETE FROM lsif_uploads WHERE id = %s`, id))
+	return s.Store.Exec(ctx, sqlf.Sprintf(`DELETE FROM lsif_uploads WHERE id = %s`, id))
 }
 
 // StalledUploadMaxAge is the maximum allowable duration between updating the state of an
