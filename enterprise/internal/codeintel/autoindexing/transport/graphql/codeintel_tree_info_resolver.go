package graphql

import (
	"context"
	"strings"

	"github.com/sourcegraph/sourcegraph/enterprise/internal/codeintel/autoindexing/internal/inference"
	codeinteltypes "github.com/sourcegraph/sourcegraph/enterprise/internal/codeintel/shared/types"
	resolverstubs "github.com/sourcegraph/sourcegraph/internal/codeintel/resolvers"
	"github.com/sourcegraph/sourcegraph/internal/observation"
	"github.com/sourcegraph/sourcegraph/internal/types"
	"github.com/sourcegraph/sourcegraph/lib/codeintel/autoindex/config"
	"github.com/sourcegraph/sourcegraph/lib/errors"
)

type preciseSupportInferenceConfidence string

const (
	languageSupport           preciseSupportInferenceConfidence = "LANGUAGE_SUPPORTED"
	projectStructureSupported preciseSupportInferenceConfidence = "PROJECT_STRUCTURE_SUPPORTED"
	indexJobInfered           preciseSupportInferenceConfidence = "INDEX_JOB_INFERED"
)

type codeIntelTreeInfoResolver struct {
	autoindexSvc AutoIndexingService
	commit       string
	path         string
	files        []string
	repo         *types.Repo
	errTracer    *observation.ErrCollector
}

func NewCodeIntelTreeInfoResolver(autoindexSvc AutoIndexingService, repo *types.Repo, commit, path string, files []string, errTracer *observation.ErrCollector) resolverstubs.GitTreeCodeIntelSupportResolver {
	return &codeIntelTreeInfoResolver{
		autoindexSvc: autoindexSvc,
		repo:         repo,
		commit:       commit,
		path:         path,
		files:        files,
		errTracer:    errTracer,
	}
}

func (r *codeIntelTreeInfoResolver) SearchBasedSupport(ctx context.Context) (*[]resolverstubs.GitTreeSearchBasedCoverage, error) {
	langMapping := make(map[string][]string)
	for _, file := range r.files {
		ok, lang, err := r.autoindexSvc.GetSupportedByCtags(ctx, file, r.repo.Name)
		if err != nil {
			return nil, err
		}
		if ok {
			langMapping[lang] = append(langMapping[lang], file)
		}
	}

	resolvers := make([]resolverstubs.GitTreeSearchBasedCoverage, 0, len(langMapping))

	for lang, files := range langMapping {
		resolvers = append(resolvers, &codeIntelTreeSearchBasedCoverageResolver{
			paths:    files,
			language: lang,
		})
	}

	return &resolvers, nil
}

<<<<<<< HEAD
func (r *codeIntelTreeInfoResolver) PreciseSupport(ctx context.Context) (*[]resolverstubs.GitTreePreciseCoverage, error) {
	configurations, _, err := r.autoindexSvc.InferIndexConfiguration(ctx, int(r.repo.ID), r.commit, "", true)
=======
func (r *codeIntelTreeInfoResolver) PreciseSupport(ctx context.Context) (resolverstubs.GitTreePreciseCoverageErrorResolver, error) {
	var limitErr error
	configurations, hints, err := r.autoindexSvc.InferIndexConfiguration(ctx, int(r.repo.ID), r.commit, true)
>>>>>>> fe50452a
	if err != nil {
		if errors.As(err, &inference.LimitError{}) {
			limitErr = err
		} else {
			return nil, err
		}
	}

	var resolvers []resolverstubs.GitTreePreciseCoverage

	if configurations != nil {
		for _, job := range configurations.IndexJobs {
			if job.Root == r.path {
				resolvers = append(resolvers, &codeIntelTreePreciseCoverageResolver{
					confidence: indexJobInfered,
					// drop the tag if it exists
					indexer: codeinteltypes.NewCodeIntelIndexerResolverFrom(codeinteltypes.ImageToIndexer[strings.Split(job.Indexer, ":")[0]]),
				})
			}
		}
	}

<<<<<<< HEAD
	_, hints, err := r.autoindexSvc.InferIndexConfiguration(ctx, int(r.repo.ID), r.commit, "", true)
	if err != nil {
		return nil, err
	}

=======
>>>>>>> fe50452a
	for _, hint := range hints {
		if hint.Root == r.path {
			var confidence preciseSupportInferenceConfidence
			switch hint.HintConfidence {
			case config.HintConfidenceLanguageSupport:
				confidence = languageSupport
			case config.HintConfidenceProjectStructureSupported:
				confidence = projectStructureSupported
			default:
				continue
			}
			resolvers = append(resolvers, &codeIntelTreePreciseCoverageResolver{
				confidence: confidence,
				// expected that job hints don't include a tag in the indexer name
				indexer: codeinteltypes.NewCodeIntelIndexerResolverFrom(codeinteltypes.ImageToIndexer[hint.Indexer]),
			})
		}
	}

	return &gitTreePreciseCoverageErrorResolver{resolvers: resolvers, limitErr: limitErr}, nil
}

type gitTreePreciseCoverageErrorResolver struct {
	resolvers []resolverstubs.GitTreePreciseCoverage
	limitErr  error
}

func (r *gitTreePreciseCoverageErrorResolver) Coverage() []resolverstubs.GitTreePreciseCoverage {
	return r.resolvers
}

func (r *gitTreePreciseCoverageErrorResolver) LimitError() *string {
	if r.limitErr != nil {
		m := r.limitErr.Error()
		return &m
	}

	return nil
}<|MERGE_RESOLUTION|>--- conflicted
+++ resolved
@@ -65,14 +65,9 @@
 	return &resolvers, nil
 }
 
-<<<<<<< HEAD
-func (r *codeIntelTreeInfoResolver) PreciseSupport(ctx context.Context) (*[]resolverstubs.GitTreePreciseCoverage, error) {
-	configurations, _, err := r.autoindexSvc.InferIndexConfiguration(ctx, int(r.repo.ID), r.commit, "", true)
-=======
 func (r *codeIntelTreeInfoResolver) PreciseSupport(ctx context.Context) (resolverstubs.GitTreePreciseCoverageErrorResolver, error) {
 	var limitErr error
-	configurations, hints, err := r.autoindexSvc.InferIndexConfiguration(ctx, int(r.repo.ID), r.commit, true)
->>>>>>> fe50452a
+	configurations, hints, err := r.autoindexSvc.InferIndexConfiguration(ctx, int(r.repo.ID), r.commit, "", true)
 	if err != nil {
 		if errors.As(err, &inference.LimitError{}) {
 			limitErr = err
@@ -95,14 +90,6 @@
 		}
 	}
 
-<<<<<<< HEAD
-	_, hints, err := r.autoindexSvc.InferIndexConfiguration(ctx, int(r.repo.ID), r.commit, "", true)
-	if err != nil {
-		return nil, err
-	}
-
-=======
->>>>>>> fe50452a
 	for _, hint := range hints {
 		if hint.Root == r.path {
 			var confidence preciseSupportInferenceConfidence
