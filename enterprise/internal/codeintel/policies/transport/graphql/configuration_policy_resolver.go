--- conflicted
+++ resolved
@@ -8,10 +8,6 @@
 	"github.com/opentracing/opentracing-go/log"
 	sglog "github.com/sourcegraph/log"
 
-<<<<<<< HEAD
-	"github.com/sourcegraph/sourcegraph/cmd/frontend/backend"
-=======
->>>>>>> b44ffe99
 	sharedresolvers "github.com/sourcegraph/sourcegraph/enterprise/internal/codeintel/shared/resolvers"
 	"github.com/sourcegraph/sourcegraph/enterprise/internal/codeintel/shared/types"
 	resolverstubs "github.com/sourcegraph/sourcegraph/internal/codeintel/resolvers"
@@ -22,20 +18,12 @@
 
 type configurationPolicyResolver struct {
 	logger              sglog.Logger
-<<<<<<< HEAD
-	policySvc           PoliciesService
-=======
 	repoStore           database.RepoStore
->>>>>>> b44ffe99
 	configurationPolicy types.ConfigurationPolicy
 	errTracer           *observation.ErrCollector
 }
 
-<<<<<<< HEAD
-func NewConfigurationPolicyResolver(policySvc PoliciesService, configurationPolicy types.ConfigurationPolicy, errTracer *observation.ErrCollector) resolverstubs.CodeIntelligenceConfigurationPolicyResolver {
-=======
 func NewConfigurationPolicyResolver(repoStore database.RepoStore, configurationPolicy types.ConfigurationPolicy, errTracer *observation.ErrCollector) resolverstubs.CodeIntelligenceConfigurationPolicyResolver {
->>>>>>> b44ffe99
 	return &configurationPolicyResolver{
 		repoStore:           repoStore,
 		logger:              sglog.Scoped("configurationPolicyResolver", ""),
