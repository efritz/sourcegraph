package store

import (
	"context"
	"time"

	"github.com/keegancsmith/sqlf"
	"github.com/lib/pq"
	otlog "github.com/opentracing/opentracing-go/log"

	rankingshared "github.com/sourcegraph/sourcegraph/enterprise/internal/codeintel/ranking/internal/shared"
	"github.com/sourcegraph/sourcegraph/enterprise/internal/codeintel/uploads/shared"
	"github.com/sourcegraph/sourcegraph/internal/database/basestore"
	"github.com/sourcegraph/sourcegraph/internal/database/batch"
	"github.com/sourcegraph/sourcegraph/internal/observation"
	"github.com/sourcegraph/sourcegraph/lib/errors"
)

func (s *store) InsertDefinitionsForRanking(
	ctx context.Context,
	rankingGraphKey string,
	rankingBatchNumber int,
	definitions []shared.RankingDefinitions,
) (err error) {
	ctx, _, endObservation := s.operations.insertDefinitionsForRanking.With(
		ctx,
		&err,
		observation.Args{},
	)
	defer endObservation(1, observation.Args{})

	tx, err := s.db.Transact(ctx)
	if err != nil {
		return err
	}
	defer func() { err = tx.Done(err) }()

	inserter := func(inserter *batch.Inserter) error {
		batchDefinitions := make([]shared.RankingDefinitions, 0, rankingBatchNumber)
		for _, def := range definitions {
			batchDefinitions = append(batchDefinitions, def)

			if len(batchDefinitions) == rankingBatchNumber {
				if err := insertDefinitions(ctx, inserter, rankingGraphKey, batchDefinitions); err != nil {
					return err
				}
				batchDefinitions = make([]shared.RankingDefinitions, 0, rankingBatchNumber)
			}
		}

		if len(batchDefinitions) > 0 {
			if err := insertDefinitions(ctx, inserter, rankingGraphKey, batchDefinitions); err != nil {
				return err
			}
		}

		return nil
	}

	if err := batch.WithInserter(
		ctx,
		tx.Handle(),
		"codeintel_ranking_definitions",
		batch.MaxNumPostgresParameters,
		[]string{
			"upload_id",
			"symbol_name",
			"document_path",
			"graph_key",
		},
		inserter,
	); err != nil {
		return err
	}

	return nil
}

func insertDefinitions(
	ctx context.Context,
	inserter *batch.Inserter,
	rankingGraphKey string,
	definitions []shared.RankingDefinitions,
) error {
	for _, def := range definitions {
		if err := inserter.Insert(
			ctx,
			def.UploadID,
			def.SymbolName,
			def.DocumentPath,
			rankingGraphKey,
		); err != nil {
			return err
		}
	}
	return nil
}

func (s *store) InsertReferencesForRanking(
	ctx context.Context,
	rankingGraphKey string,
	rankingBatchNumber int,
	references shared.RankingReferences,
) (err error) {
	ctx, _, endObservation := s.operations.insertReferencesForRanking.With(
		ctx,
		&err,
		observation.Args{},
	)
	defer endObservation(1, observation.Args{})

	tx, err := s.db.Transact(ctx)
	if err != nil {
		return err
	}
	defer func() { err = tx.Done(err) }()

	inserter := func(inserter *batch.Inserter) error {
		batchSymbolNames := make([]string, 0, rankingBatchNumber)
		for _, ref := range references.SymbolNames {
			batchSymbolNames = append(batchSymbolNames, ref)

			if len(batchSymbolNames) == rankingBatchNumber {
				if err := inserter.Insert(ctx, references.UploadID, pq.Array(batchSymbolNames), rankingGraphKey); err != nil {
					return err
				}
				batchSymbolNames = make([]string, 0, rankingBatchNumber)
			}
		}

		if len(batchSymbolNames) > 0 {
			if err := inserter.Insert(ctx, references.UploadID, pq.Array(batchSymbolNames), rankingGraphKey); err != nil {
				return err
			}
		}

		return nil
	}

	if err := batch.WithInserter(
		ctx,
		tx.Handle(),
		"codeintel_ranking_references",
		batch.MaxNumPostgresParameters,
		[]string{"upload_id", "symbol_names", "graph_key"},
		inserter,
	); err != nil {
		return err
	}

	return nil
}

func (s *store) InsertPathCountInputs(
	ctx context.Context,
	derivativeGraphKey string,
	batchSize int,
) (
	numReferenceRecordsProcessed int,
	numInputsInserted int,
	err error,
) {
	ctx, _, endObservation := s.operations.insertPathCountInputs.With(ctx, &err, observation.Args{})
	defer endObservation(1, observation.Args{})

	graphKey, ok := rankingshared.GraphKeyFromDerivativeGraphKey(derivativeGraphKey)
	if !ok {
		return 0, 0, errors.Newf("unexpected derivative graph key %q", derivativeGraphKey)
	}

	rows, err := s.db.Query(ctx, sqlf.Sprintf(
		insertPathCountInputsQuery,
		graphKey,
		derivativeGraphKey,
		batchSize,
		derivativeGraphKey,
		derivativeGraphKey,
		graphKey,
		derivativeGraphKey,
	))
	if err != nil {
		return 0, 0, err
	}
	defer func() { err = basestore.CloseRows(rows, err) }()

	for rows.Next() {
		if err := rows.Scan(
			&numReferenceRecordsProcessed,
			&numInputsInserted,
		); err != nil {
			return 0, 0, err
		}
	}

	return numReferenceRecordsProcessed, numInputsInserted, nil
}

const insertPathCountInputsQuery = `
WITH
refs AS (
	SELECT
		rr.id,
		rr.upload_id,
		rr.symbol_names
	FROM codeintel_ranking_references rr
	WHERE
		rr.graph_key = %s AND
		NOT EXISTS (
			SELECT 1
			FROM codeintel_ranking_references_processed rrp
			WHERE
				rrp.graph_key = %s AND
				rrp.codeintel_ranking_reference_id = rr.id
		)
	ORDER BY rr.id
	LIMIT %s
),
locked_refs AS (
	INSERT INTO codeintel_ranking_references_processed (graph_key, codeintel_ranking_reference_id)
	SELECT %s, r.id FROM refs r
	ON CONFLICT DO NOTHING
	RETURNING codeintel_ranking_reference_id
),
processable_symbols AS (
	SELECT r.symbol_names
	FROM locked_refs lr
	JOIN refs r ON r.id = lr.codeintel_ranking_reference_id
	JOIN lsif_uploads u ON u.id = r.upload_id
	WHERE
		-- Do not re-process references for repository/root/indexers that have already been
		-- processed. We'll still insert a processed reference so that we know we've done the
		-- "work", but we'll simply no-op the counts for this input.
		NOT EXISTS (
			SELECT 1
			FROM lsif_uploads u2
			JOIN codeintel_ranking_references rr ON rr.upload_id = u2.id
			JOIN codeintel_ranking_references_processed rrp ON rrp.codeintel_ranking_reference_id = rr.id
			WHERE
				rrp.graph_key = %s AND
				u.repository_id = u2.repository_id AND
				u.root = u2.root AND
				u.indexer = u2.indexer AND
				u.id != u2.id
		) AND
		-- For multiple references for the same repository/root/indexer in THIS batch, we want to
		-- process the one associated with the most recently processed upload record. This should
		-- maximize fresh results.
		NOT EXISTS (
			SELECT 1
			FROM locked_refs lr2
			JOIN refs r2 ON r2.id = lr2.codeintel_ranking_reference_id
			JOIN lsif_uploads u2 ON u2.id = r2.upload_id
			WHERE
				u.repository_id = u2.repository_id AND
				u.root = u2.root AND
				u.indexer = u2.indexer AND
				u.finished_at < u2.finished_at
		)
),
referenced_symbols AS (
	SELECT unnest(r.symbol_names) AS symbol_name
	FROM processable_symbols r
),
referenced_definitions AS (
	SELECT
		u.repository_id,
		rd.document_path,
		rd.graph_key,
		COUNT(*) AS count
	FROM codeintel_ranking_definitions rd
	JOIN referenced_symbols rs ON rs.symbol_name = rd.symbol_name
	JOIN lsif_uploads u ON u.id = rd.upload_id
	WHERE rd.graph_key = %s
	GROUP BY u.repository_id, rd.document_path, rd.graph_key
),
ins AS (
	INSERT INTO codeintel_ranking_path_counts_inputs (repository_id, document_path, count, graph_key)
	SELECT
		rx.repository_id,
		rx.document_path,
		SUM(rx.count),
		%s
	FROM referenced_definitions rx
	GROUP BY rx.repository_id, rx.document_path
	RETURNING 1
)
SELECT
	(SELECT COUNT(*) FROM locked_refs),
	(SELECT COUNT(*) FROM ins)
`

func (s *store) InsertInitialPathCounts(
	ctx context.Context,
	derivativeGraphKey string,
	batchSize int,
) (
	numInitialPathsProcessed int,
	numInitialPathRanksInserted int,
	err error,
) {
	ctx, _, endObservation := s.operations.insertInitialPathCounts.With(ctx, &err, observation.Args{})
	defer endObservation(1, observation.Args{})

	graphKey, ok := rankingshared.GraphKeyFromDerivativeGraphKey(derivativeGraphKey)
	if !ok {
		return 0, 0, errors.Newf("unexpected derivative graph key %q", derivativeGraphKey)
	}

	rows, err := s.db.Query(ctx, sqlf.Sprintf(
		insertInitialPathCountsInputsQuery,
		graphKey,
		derivativeGraphKey,
		batchSize,
		derivativeGraphKey,
		derivativeGraphKey,
	))
	if err != nil {
		return 0, 0, err
	}
	defer func() { err = basestore.CloseRows(rows, err) }()

	for rows.Next() {
		if err := rows.Scan(
			&numInitialPathsProcessed,
			&numInitialPathRanksInserted,
		); err != nil {
			return 0, 0, err
		}
	}

	return numInitialPathsProcessed, numInitialPathRanksInserted, nil
}

const insertInitialPathCountsInputsQuery = `
WITH
unprocessed_path_counts AS (
	SELECT
		ipr.id,
		ipr.upload_id,
		ipr.document_path,
		ipr.graph_key
	FROM codeintel_initial_path_ranks ipr
	WHERE
		ipr.graph_key = %s AND
		NOT EXISTS (
			SELECT 1
			FROM codeintel_initial_path_ranks_processed prp
			WHERE
				prp.graph_key = %s AND
				prp.codeintel_initial_path_ranks_id = ipr.id
		)
	ORDER BY ipr.id
	LIMIT %s
),
locked_path_counts AS (
	INSERT INTO codeintel_initial_path_ranks_processed (graph_key, codeintel_initial_path_ranks_id)
	SELECT
		%s,
		upc.id
	FROM unprocessed_path_counts upc
	ON CONFLICT DO NOTHING
	RETURNING codeintel_initial_path_ranks_id
),
ins AS (
	INSERT INTO codeintel_ranking_path_counts_inputs (repository_id, document_path, count, graph_key)
	SELECT
		u.repository_id,
		upc.document_path,
		0,
		%s
	FROM locked_path_counts lpc
	JOIN unprocessed_path_counts upc on upc.id = lpc.codeintel_initial_path_ranks_id
	JOIN lsif_uploads u ON u.id = upc.upload_id
	RETURNING 1
)
SELECT
	(SELECT COUNT(*) FROM locked_path_counts),
	(SELECT COUNT(*) FROM ins)
`

func (s *store) InsertInitialPathRanks(ctx context.Context, uploadID int, documentPath []string, graphKey string) (err error) {
	ctx, _, endObservation := s.operations.insertInitialPathRanks.With(
		ctx,
		&err,
		observation.Args{LogFields: []otlog.Field{
			otlog.String("graphKey", graphKey),
		}},
	)
	defer endObservation(1, observation.Args{})

	tx, err := s.db.Transact(ctx)
	if err != nil {
		return err
	}
	defer func() { err = tx.Done(err) }()

	inserter := func(inserter *batch.Inserter) error {
		for _, path := range documentPath {
			if err := inserter.Insert(ctx, path); err != nil {
				return err
			}
		}

		return nil
	}

	if err := tx.Exec(ctx, sqlf.Sprintf(createInitialPathTemporaryTableQuery)); err != nil {
		return err
	}

	if err := batch.WithInserter(
		ctx,
		tx.Handle(),
		"t_codeintel_initial_path_ranks",
		batch.MaxNumPostgresParameters,
		[]string{"document_path"},
		inserter,
	); err != nil {
		return err
	}

	if err = tx.Exec(ctx, sqlf.Sprintf(insertInitialPathRankCountsQuery, uploadID, graphKey)); err != nil {
		return err
	}

	return nil
}

const createInitialPathTemporaryTableQuery = `
CREATE TEMPORARY TABLE IF NOT EXISTS t_codeintel_initial_path_ranks (
	document_path text NOT NULL
)
ON COMMIT DROP
`

const insertInitialPathRankCountsQuery = `
INSERT INTO codeintel_initial_path_ranks (upload_id, document_path, graph_key)
	SELECT
		%s,
		document_path,
		%s
	FROM t_codeintel_initial_path_ranks
`

func (s *store) InsertPathRanks(
	ctx context.Context,
	derivativeGraphKey string,
	batchSize int,
) (numPathRanksInserted int, numInputsProcessed int, err error) {
	ctx, _, endObservation := s.operations.insertPathRanks.With(
		ctx,
		&err,
		observation.Args{LogFields: []otlog.Field{
			otlog.String("derivativeGraphKey", derivativeGraphKey),
		}},
	)
	defer endObservation(1, observation.Args{})

	_, ok := rankingshared.GraphKeyFromDerivativeGraphKey(derivativeGraphKey)
	if !ok {
		return 0, 0, errors.Newf("unexpected derivative graph key %q", derivativeGraphKey)
	}

	rows, err := s.db.Query(ctx, sqlf.Sprintf(
		insertPathRanksQuery,
		derivativeGraphKey,
		batchSize,
		derivativeGraphKey,
	))
	if err != nil {
		return 0, 0, err
	}
	defer func() { err = basestore.CloseRows(rows, err) }()

	if !rows.Next() {
		return 0, 0, errors.New("no rows from count")
	}

	if err = rows.Scan(&numPathRanksInserted, &numInputsProcessed); err != nil {
		return 0, 0, err
	}

	return numPathRanksInserted, numInputsProcessed, nil
}

const insertPathRanksQuery = `
WITH
input_ranks AS (
	SELECT
		pci.id,
		pci.repository_id,
		pci.document_path AS path,
		pci.count
	FROM codeintel_ranking_path_counts_inputs pci
	WHERE
		pci.graph_key = %s AND
		NOT pci.processed AND
		EXISTS (
			SELECT 1 FROM repo r
			WHERE
				r.id = pci.repository_id AND
				r.deleted_at IS NULL AND
				r.blocked IS NULL
		)
	ORDER BY pci.graph_key, pci.repository_id, pci.id
	LIMIT %s
	FOR UPDATE SKIP LOCKED
),
processed AS (
	UPDATE codeintel_ranking_path_counts_inputs
	SET processed = true
	WHERE id IN (SELECT ir.id FROM input_ranks ir)
	RETURNING 1
),
inserted AS (
	INSERT INTO codeintel_path_ranks AS pr (repository_id, graph_key, payload)
	SELECT
		temp.repository_id,
		%s,
		jsonb_object_agg(temp.path, temp.count)
	FROM (
		SELECT
			cr.repository_id,
			cr.path,
			SUM(count) AS count
		FROM input_ranks cr
		GROUP BY cr.repository_id, cr.path
	) temp
	GROUP BY temp.repository_id
	ON CONFLICT (repository_id) DO UPDATE SET
		graph_key = EXCLUDED.graph_key,
		payload = CASE
			WHEN pr.graph_key != EXCLUDED.graph_key
				THEN EXCLUDED.payload
			ELSE
				(
					SELECT jsonb_object_agg(key, sum) FROM (
						SELECT key, SUM(value::int) AS sum
						FROM
							(
								SELECT * FROM jsonb_each(pr.payload)
								UNION
								SELECT * FROM jsonb_each(EXCLUDED.payload)
							) AS both_payloads
						GROUP BY key
					) AS combined_json
				)
			END
	RETURNING 1
)
SELECT
	(SELECT COUNT(*) FROM processed) AS num_processed,
	(SELECT COUNT(*) FROM inserted) AS num_inserted
`

// TODO - configure via envvar
const vacuumBatchSize = 100

// TODO - configure via envvar
var threshold = time.Duration(1) * time.Hour

func (s *store) VacuumStaleDefinitions(ctx context.Context, graphKey string) (
	numDefinitionRecordsScanned int,
	numStaleDefinitionRecordsDeleted int,
	err error,
) {
	ctx, _, endObservation := s.operations.vacuumStaleDefinitions.With(ctx, &err, observation.Args{LogFields: []otlog.Field{}})
	defer endObservation(1, observation.Args{})

	rows, err := s.db.Query(ctx, sqlf.Sprintf(
		vacuumStaleDefinitionsQuery,
		graphKey, int(threshold/time.Hour), vacuumBatchSize,
	))
	if err != nil {
		return 0, 0, err
	}
	defer func() { err = basestore.CloseRows(rows, err) }()

	for rows.Next() {
		if err := rows.Scan(
			&numDefinitionRecordsScanned,
			&numStaleDefinitionRecordsDeleted,
		); err != nil {
			return 0, 0, err
		}
	}

	return numDefinitionRecordsScanned, numStaleDefinitionRecordsDeleted, nil
}

const vacuumStaleDefinitionsQuery = `
WITH
locked_definitions AS (
	SELECT
		rd.id,
		u.repository_id,
		rd.upload_id
	FROM codeintel_ranking_definitions rd
	JOIN lsif_uploads u ON u.id = rd.upload_id
	WHERE
		rd.graph_key = %s AND
		(rd.last_scanned_at IS NULL OR NOW() - rd.last_scanned_at >= %s * '1 hour'::interval)
	ORDER BY rd.last_scanned_at ASC NULLS FIRST, rd.id
	FOR UPDATE SKIP LOCKED
	LIMIT %s
),
candidates AS (
	SELECT
		ld.id,
		uvt.is_default_branch IS TRUE AS safe
	FROM locked_definitions ld
	LEFT JOIN lsif_uploads_visible_at_tip uvt ON uvt.repository_id = ld.repository_id AND uvt.upload_id = ld.upload_id
),
updated_definitions AS (
	UPDATE codeintel_ranking_definitions
	SET last_scanned_at = NOW()
	WHERE id IN (SELECT c.id FROM candidates c WHERE c.safe)
),
deleted_definitions AS (
	DELETE FROM codeintel_ranking_definitions
	WHERE id IN (SELECT c.id FROM candidates c WHERE NOT c.safe)
	RETURNING 1
)
SELECT
	(SELECT COUNT(*) FROM candidates),
	(SELECT COUNT(*) FROM deleted_definitions)
`

func (s *store) VacuumStaleReferences(ctx context.Context, graphKey string) (
	numReferenceRecordsScanned int,
	numStaleReferenceRecordsDeleted int,
	err error,
) {
	ctx, _, endObservation := s.operations.vacuumStaleReferences.With(ctx, &err, observation.Args{LogFields: []otlog.Field{}})
	defer endObservation(1, observation.Args{})

	rows, err := s.db.Query(ctx, sqlf.Sprintf(
		vacuumStaleReferencesQuery,
		graphKey, int(threshold/time.Hour), vacuumBatchSize,
	))
	if err != nil {
		return 0, 0, err
	}
	defer func() { err = basestore.CloseRows(rows, err) }()

	for rows.Next() {
		if err := rows.Scan(
			&numReferenceRecordsScanned,
			&numStaleReferenceRecordsDeleted,
		); err != nil {
			return 0, 0, err
		}
	}

	return numReferenceRecordsScanned, numStaleReferenceRecordsDeleted, nil
}

const vacuumStaleReferencesQuery = `
WITH
locked_references AS (
	SELECT
		rr.id,
		u.repository_id,
		rr.upload_id
	FROM codeintel_ranking_references rr
	JOIN lsif_uploads u ON u.id = rr.upload_id
	WHERE
		rr.graph_key = %s AND
		(rr.last_scanned_at IS NULL OR NOW() - rr.last_scanned_at >= %s * '1 hour'::interval)
	ORDER BY rr.last_scanned_at ASC NULLS FIRST, rr.id
	FOR UPDATE SKIP LOCKED
	LIMIT %s
),
candidates AS (
	SELECT
		lr.id,
		uvt.is_default_branch IS TRUE AS safe
	FROM locked_references lr
	LEFT JOIN lsif_uploads_visible_at_tip uvt ON uvt.repository_id = lr.repository_id AND uvt.upload_id = lr.upload_id
),
updated_references AS (
	UPDATE codeintel_ranking_references
	SET last_scanned_at = NOW()
	WHERE id IN (SELECT c.id FROM candidates c WHERE c.safe)
),
deleted_references AS (
	DELETE FROM codeintel_ranking_references
	WHERE id IN (SELECT c.id FROM candidates c WHERE NOT c.safe)
	RETURNING 1
)
SELECT
	(SELECT COUNT(*) FROM candidates),
	(SELECT COUNT(*) FROM deleted_references)
`

func (s *store) VacuumStaleInitialPaths(ctx context.Context, graphKey string) (
	numPathRecordsScanned int,
	numStalePathRecordsDeleted int,
	err error,
) {
	ctx, _, endObservation := s.operations.vacuumStalePaths.With(ctx, &err, observation.Args{LogFields: []otlog.Field{}})
	defer endObservation(1, observation.Args{})

	rows, err := s.db.Query(ctx, sqlf.Sprintf(
		vacuumStalePathsQuery,
		graphKey, int(threshold/time.Hour), vacuumBatchSize,
	))
	if err != nil {
		return 0, 0, err
	}
	defer func() { err = basestore.CloseRows(rows, err) }()

	for rows.Next() {
		if err := rows.Scan(
			&numPathRecordsScanned,
			&numStalePathRecordsDeleted,
		); err != nil {
			return 0, 0, err
		}
	}

	return numPathRecordsScanned, numStalePathRecordsDeleted, nil
}

const vacuumStalePathsQuery = `
WITH
locked_initial_path_ranks AS (
	SELECT
		ipr.id,
		u.repository_id,
		ipr.upload_id
	FROM codeintel_initial_path_ranks ipr
	JOIN lsif_uploads u ON u.id = ipr.upload_id
	WHERE
		ipr.graph_key = %s AND
		(ipr.last_scanned_at IS NULL OR NOW() - ipr.last_scanned_at >= %s * '1 hour'::interval)
	ORDER BY ipr.last_scanned_at ASC NULLS FIRST, ipr.id
	FOR UPDATE SKIP LOCKED
	LIMIT %s
),
candidates AS (
	SELECT
		lipr.id,
		uvt.is_default_branch IS TRUE AS safe
	FROM locked_initial_path_ranks lipr
	LEFT JOIN lsif_uploads_visible_at_tip uvt ON uvt.repository_id = lipr.repository_id AND uvt.upload_id = lipr.upload_id
),
updated_initial_path_ranks AS (
	UPDATE codeintel_initial_path_ranks
	SET last_scanned_at = NOW()
	WHERE id IN (SELECT c.id FROM candidates c WHERE c.safe)
),
deleted_initial_path_ranks AS (
	DELETE FROM codeintel_initial_path_ranks
	WHERE id IN (SELECT c.id FROM candidates c WHERE NOT c.safe)
	RETURNING 1
)
SELECT
	(SELECT COUNT(*) FROM candidates),
	(SELECT COUNT(*) FROM deleted_initial_path_ranks)
`

<<<<<<< HEAD
func (s *store) VacuumAbandonedDefinitions(ctx context.Context, graphKey string, batchSize int) (_ int, err error) {
	ctx, _, endObservation := s.operations.vacuumAbandonedDefinitions.With(ctx, &err, observation.Args{LogFields: []otlog.Field{}})
	defer endObservation(1, observation.Args{})

	count, _, err := basestore.ScanFirstInt(s.db.Query(ctx, sqlf.Sprintf(vacuumAbandonedDefinitionsQuery, graphKey, batchSize)))
	return count, err
}

const vacuumAbandonedDefinitionsQuery = `
WITH
locked_definitions AS (
	SELECT id
	FROM codeintel_ranking_definitions
	WHERE graph_key != %s
	ORDER BY id
	FOR UPDATE SKIP LOCKED
	LIMIT %s
),
deleted_definitions AS (
	DELETE FROM codeintel_ranking_definitions
	WHERE id IN (SELECT id FROM locked_definitions)
	RETURNING 1
)
SELECT COUNT(*) FROM deleted_definitions
`

func (s *store) VacuumAbandonedReferences(ctx context.Context, graphKey string, batchSize int) (_ int, err error) {
	ctx, _, endObservation := s.operations.vacuumAbandonedReferences.With(ctx, &err, observation.Args{LogFields: []otlog.Field{}})
	defer endObservation(1, observation.Args{})

	count, _, err := basestore.ScanFirstInt(s.db.Query(ctx, sqlf.Sprintf(vacuumAbandonedReferencesQuery, graphKey, batchSize)))
=======
func (s *store) VacuumStaleGraphs(ctx context.Context, derivativeGraphKey string) (_ int, err error) {
	ctx, _, endObservation := s.operations.vacuumStaleGraphs.With(ctx, &err, observation.Args{LogFields: []otlog.Field{}})
	defer endObservation(1, observation.Args{})

	count, _, err := basestore.ScanFirstInt(s.db.Query(ctx, sqlf.Sprintf(vacuumStaleGraphsQuery, derivativeGraphKey)))
>>>>>>> 3ddd5614
	return count, err
}

const vacuumAbandonedReferencesQuery = `
WITH
<<<<<<< HEAD
locked_references AS (
	SELECT id
	FROM codeintel_ranking_references
	WHERE graph_key != %s
	ORDER BY id
	FOR UPDATE SKIP LOCKED
	LIMIT %s
),
deleted_references AS (
	DELETE FROM codeintel_ranking_references
	WHERE id IN (SELECT id FROM locked_references)
	RETURNING 1
)
SELECT COUNT(*) FROM deleted_references
`

func (s *store) VacuumAbandonedInitialPathCounts(ctx context.Context, graphKey string, batchSize int) (_ int, err error) {
	ctx, _, endObservation := s.operations.vacuumAbandonedInitialPathCounts.With(ctx, &err, observation.Args{LogFields: []otlog.Field{}})
	defer endObservation(1, observation.Args{})

	count, _, err := basestore.ScanFirstInt(s.db.Query(ctx, sqlf.Sprintf(vacuumAbandonedInitialPathCountsQuery, graphKey, batchSize)))
	return count, err
}

const vacuumAbandonedInitialPathCountsQuery = `
WITH
locked_initial_paths AS (
=======
locked_path_counts_inputs AS (
>>>>>>> 3ddd5614
	SELECT id
	FROM codeintel_initial_path_ranks
	WHERE graph_key != %s
	ORDER BY id
	FOR UPDATE SKIP LOCKED
	LIMIT %s
),
<<<<<<< HEAD
deleted_initial_paths AS (
	DELETE FROM codeintel_initial_path_ranks
	WHERE id IN (SELECT id FROM locked_initial_paths)
	RETURNING 1
)
SELECT COUNT(*) FROM deleted_initial_paths
`

func (s *store) VacuumStaleGraphs(ctx context.Context, derivativeGraphKey string, batchSize int) (_ int, err error) {
	ctx, _, endObservation := s.operations.vacuumStaleGraphs.With(ctx, &err, observation.Args{LogFields: []otlog.Field{}})
	defer endObservation(1, observation.Args{})

	count, _, err := basestore.ScanFirstInt(s.db.Query(ctx, sqlf.Sprintf(vacuumStaleGraphsQuery, derivativeGraphKey, batchSize)))
	return count, err
}

const vacuumStaleGraphsQuery = `
WITH
locked_path_counts_inputs AS (
	SELECT id
	FROM codeintel_ranking_path_counts_inputs
	WHERE graph_key != %s
	ORDER BY id
	FOR UPDATE SKIP LOCKED
	LIMIT %s
),
=======
>>>>>>> 3ddd5614
deleted_path_counts_inputs AS (
	DELETE FROM codeintel_ranking_path_counts_inputs
	WHERE id IN (SELECT id FROM locked_path_counts_inputs)
	RETURNING 1
)
SELECT COUNT(*) FROM deleted_path_counts_inputs
`

func (s *store) VacuumStaleRanks(ctx context.Context, derivativeGraphKey string) (rankRecordsDeleted, rankRecordsScanned int, err error) {
	ctx, _, endObservation := s.operations.vacuumStaleRanks.With(ctx, &err, observation.Args{LogFields: []otlog.Field{}})
	defer endObservation(1, observation.Args{})

	graphKey, ok := rankingshared.GraphKeyFromDerivativeGraphKey(derivativeGraphKey)
	if !ok {
		return 0, 0, errors.Newf("unexpected derivative graph key %q", derivativeGraphKey)
	}

	rows, err := s.db.Query(ctx, sqlf.Sprintf(
		vacuumStaleRanksQuery,
		derivativeGraphKey,
		graphKey,
		derivativeGraphKey,
	))
	defer func() { err = basestore.CloseRows(rows, err) }()

	for rows.Next() {
		if err := rows.Scan(&rankRecordsScanned, &rankRecordsDeleted); err != nil {
			return 0, 0, err
		}
	}

	return rankRecordsScanned, rankRecordsDeleted, nil
}

const vacuumStaleRanksQuery = `
WITH
matching_graph_keys AS (
	SELECT DISTINCT graph_key
	FROM codeintel_path_ranks
	-- Implicit delete anything with a different graph key root
	WHERE graph_key != %s AND graph_key LIKE %s || '.%%'
),
valid_graph_keys AS (
	-- Select the current graph key as well as the highest graph key that
	-- shares the same parent graph key. Returning both will help bridge
	-- the gap that happens if we were to flush the entire table at the
	-- start of a new graph reduction.
	--
	-- This may have the effect of returning stale ranking data for a repo
	-- for which we no longer have SCIP data, but only from the previous
	-- graph reduction (and changing the parent graph key will flush all
	-- previous data (see the CTE definition above) if the need arises.
	SELECT %s AS graph_key
	UNION (
		SELECT graph_key
		FROM matching_graph_keys
		ORDER BY reverse(split_part(reverse(graph_key), '-', 1))::int DESC
		LIMIT 1
	)
),
locked_records AS (
	-- Lock all path rank records that don't have a recent graph key
	SELECT repository_id
	FROM codeintel_path_ranks
	WHERE graph_key NOT IN (SELECT graph_key FROM valid_graph_keys)
	ORDER BY repository_id
	FOR UPDATE
),
del AS (
	DELETE FROM codeintel_path_ranks
	WHERE repository_id IN (SELECT repository_id FROM locked_records)
	RETURNING 1
)
SELECT
	(SELECT COUNT(*) FROM locked_records),
	(SELECT COUNT(*) FROM del)
`<|MERGE_RESOLUTION|>--- conflicted
+++ resolved
@@ -760,7 +760,6 @@
 	(SELECT COUNT(*) FROM deleted_initial_path_ranks)
 `
 
-<<<<<<< HEAD
 func (s *store) VacuumAbandonedDefinitions(ctx context.Context, graphKey string, batchSize int) (_ int, err error) {
 	ctx, _, endObservation := s.operations.vacuumAbandonedDefinitions.With(ctx, &err, observation.Args{LogFields: []otlog.Field{}})
 	defer endObservation(1, observation.Args{})
@@ -792,19 +791,11 @@
 	defer endObservation(1, observation.Args{})
 
 	count, _, err := basestore.ScanFirstInt(s.db.Query(ctx, sqlf.Sprintf(vacuumAbandonedReferencesQuery, graphKey, batchSize)))
-=======
-func (s *store) VacuumStaleGraphs(ctx context.Context, derivativeGraphKey string) (_ int, err error) {
-	ctx, _, endObservation := s.operations.vacuumStaleGraphs.With(ctx, &err, observation.Args{LogFields: []otlog.Field{}})
-	defer endObservation(1, observation.Args{})
-
-	count, _, err := basestore.ScanFirstInt(s.db.Query(ctx, sqlf.Sprintf(vacuumStaleGraphsQuery, derivativeGraphKey)))
->>>>>>> 3ddd5614
 	return count, err
 }
 
 const vacuumAbandonedReferencesQuery = `
 WITH
-<<<<<<< HEAD
 locked_references AS (
 	SELECT id
 	FROM codeintel_ranking_references
@@ -832,9 +823,6 @@
 const vacuumAbandonedInitialPathCountsQuery = `
 WITH
 locked_initial_paths AS (
-=======
-locked_path_counts_inputs AS (
->>>>>>> 3ddd5614
 	SELECT id
 	FROM codeintel_initial_path_ranks
 	WHERE graph_key != %s
@@ -842,7 +830,6 @@
 	FOR UPDATE SKIP LOCKED
 	LIMIT %s
 ),
-<<<<<<< HEAD
 deleted_initial_paths AS (
 	DELETE FROM codeintel_initial_path_ranks
 	WHERE id IN (SELECT id FROM locked_initial_paths)
@@ -869,8 +856,6 @@
 	FOR UPDATE SKIP LOCKED
 	LIMIT %s
 ),
-=======
->>>>>>> 3ddd5614
 deleted_path_counts_inputs AS (
 	DELETE FROM codeintel_ranking_path_counts_inputs
 	WHERE id IN (SELECT id FROM locked_path_counts_inputs)
