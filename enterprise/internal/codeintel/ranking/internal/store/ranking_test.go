package store

import (
	"context"
	"fmt"
	"strings"
	"testing"
	"time"

	"github.com/google/go-cmp/cmp"
	"github.com/keegancsmith/sqlf"
	"github.com/lib/pq"
	"github.com/sourcegraph/log/logtest"

	rankingshared "github.com/sourcegraph/sourcegraph/enterprise/internal/codeintel/ranking/internal/shared"
	"github.com/sourcegraph/sourcegraph/enterprise/internal/codeintel/shared/types"
	"github.com/sourcegraph/sourcegraph/enterprise/internal/codeintel/uploads/shared"
	"github.com/sourcegraph/sourcegraph/internal/api"
	"github.com/sourcegraph/sourcegraph/internal/database"
	"github.com/sourcegraph/sourcegraph/internal/database/basestore"
	"github.com/sourcegraph/sourcegraph/internal/database/dbtest"
	"github.com/sourcegraph/sourcegraph/internal/observation"
)

const (
	mockRankingGraphKey  = "mockDev" // NOTE: ensure we don't have hyphens so we can validate derivative keys easily
	mockRankingBatchSize = 10
)

func TestInsertDefinition(t *testing.T) {
	logger := logtest.Scoped(t)
	ctx := context.Background()
	db := database.NewDB(logger, dbtest.NewDB(logger, t))
	store := New(&observation.TestContext, db)

	expectedDefinitions := []shared.RankingDefinitions{
		{
			UploadID:     1,
			SymbolName:   "foo",
			DocumentPath: "foo.go",
		},
		{
			UploadID:     1,
			SymbolName:   "bar",
			DocumentPath: "bar.go",
		},
		{
			UploadID:     1,
			SymbolName:   "foo",
			DocumentPath: "foo.go",
		},
	}

	// Insert definitions
	mockDefinitions := make(chan shared.RankingDefinitions, len(expectedDefinitions))
	for _, def := range expectedDefinitions {
		mockDefinitions <- def
	}
	close(mockDefinitions)
	if err := store.InsertDefinitionsForRanking(ctx, mockRankingGraphKey, mockDefinitions); err != nil {
		t.Fatalf("unexpected error inserting definitions: %s", err)
	}

	// Test definitions were inserted
	definitions, err := getRankingDefinitions(ctx, t, db, mockRankingGraphKey)
	if err != nil {
		t.Fatalf("unexpected error getting definitions: %s", err)
	}

	if diff := cmp.Diff(expectedDefinitions, definitions); diff != "" {
		t.Errorf("unexpected definitions (-want +got):\n%s", diff)
	}
}

func TestInsertReferences(t *testing.T) {
	logger := logtest.Scoped(t)
	ctx := context.Background()
	db := database.NewDB(logger, dbtest.NewDB(logger, t))
	store := New(&observation.TestContext, db)

	// Insert references
	mockReferences := make(chan string, 3)
	mockReferences <- "foo"
	mockReferences <- "bar"
	mockReferences <- "baz"
	close(mockReferences)
	if err := store.InsertReferencesForRanking(ctx, mockRankingGraphKey, mockRankingBatchSize, 1, mockReferences); err != nil {
		t.Fatalf("unexpected error inserting references: %s", err)
	}

	// Test references were inserted
	references, err := getRankingReferences(ctx, t, db, mockRankingGraphKey)
	if err != nil {
		t.Fatalf("unexpected error getting references: %s", err)
	}

	expectedReferences := []shared.RankingReferences{
		{
			UploadID:    1,
			SymbolNames: []string{"foo", "bar", "baz"},
		},
	}
	if diff := cmp.Diff(expectedReferences, references); diff != "" {
		t.Errorf("unexpected references (-want +got):\n%s", diff)
	}
}

func TestInsertPathRanks(t *testing.T) {
	if testing.Short() {
		t.Skip()
	}

	logger := logtest.Scoped(t)
	ctx := context.Background()
	db := database.NewDB(logger, dbtest.NewDB(logger, t))
	store := New(&observation.TestContext, db)

	insertUploads(t, db, types.Upload{ID: 1})

	// Insert definitions
	mockDefinitions := make(chan shared.RankingDefinitions, 3)
	mockDefinitions <- shared.RankingDefinitions{
		UploadID:     1,
		SymbolName:   "foo",
		DocumentPath: "foo.go",
	}
	mockDefinitions <- shared.RankingDefinitions{
		UploadID:     1,
		SymbolName:   "bar",
		DocumentPath: "bar.go",
	}
	mockDefinitions <- shared.RankingDefinitions{
		UploadID:     1,
		SymbolName:   "foo",
		DocumentPath: "foo.go",
	}
	close(mockDefinitions)
	if err := store.InsertDefinitionsForRanking(ctx, mockRankingGraphKey, mockDefinitions); err != nil {
		t.Fatalf("unexpected error inserting definitions: %s", err)
	}

	// Insert references
	mockReferences := make(chan string, 3)
	mockReferences <- "foo"
	mockReferences <- "bar"
	mockReferences <- "baz"
	close(mockReferences)
	if err := store.InsertReferencesForRanking(ctx, mockRankingGraphKey, mockRankingBatchSize, 1, mockReferences); err != nil {
		t.Fatalf("unexpected error inserting references: %s", err)
	}

	// Test InsertPathCountInputs
	if _, _, err := store.InsertPathCountInputs(ctx, rankingshared.NewDerivativeGraphKeyKey(mockRankingGraphKey, "", 123), 1000); err != nil {
		t.Fatalf("unexpected error inserting path count inputs: %s", err)
	}

	// Insert repos
	if _, err := db.ExecContext(ctx, fmt.Sprintf(`INSERT INTO repo (id, name) VALUES (1, 'deadbeef')`)); err != nil {
		t.Fatalf("failed to insert repos: %s", err)
	}

	// Finally! Test InsertPathRanks
	numPathRanksInserted, numInputsProcessed, err := store.InsertPathRanks(ctx, rankingshared.NewDerivativeGraphKeyKey(mockRankingGraphKey, "", 123), 10)
	if err != nil {
		t.Fatalf("unexpected error inserting path ranks: %s", err)
	}

	if numPathRanksInserted != 2 {
		t.Errorf("unexpected number of path ranks inserted. want=%d have=%d", 2, numPathRanksInserted)
	}

	if numInputsProcessed != 1 {
		t.Errorf("unexpected number of inputs processed. want=%d have=%d", 1, numInputsProcessed)
	}
}

func TestInsertInitialPathRanks(t *testing.T) {
	if testing.Short() {
		t.Skip()
	}

	logger := logtest.Scoped(t)
	ctx := context.Background()
	db := database.NewDB(logger, dbtest.NewDB(logger, t))
	store := New(&observation.TestContext, db)

	mockUploadID := 1
	mockPathNames := []string{"foo.go", "bar.go", "baz.go"}

	if err := store.InsertInitialPathRanks(ctx, mockUploadID, mockPathNames, mockRankingGraphKey); err != nil {
		t.Fatalf("unexpected error inserting initial path counts: %s", err)
	}

	inputs, err := getInitialPathRanks(ctx, t, db, mockRankingGraphKey)
	if err != nil {
		t.Fatalf("unexpected error getting path count inputs: %s", err)
	}

	expectedInputs := []initialPathRanks{
		{UploadID: 1, DocumentPath: "bar.go"},
		{UploadID: 1, DocumentPath: "baz.go"},
		{UploadID: 1, DocumentPath: "foo.go"},
	}
	if diff := cmp.Diff(expectedInputs, inputs); diff != "" {
		t.Errorf("unexpected path count inputs (-want +got):\n%s", diff)
	}
}

func TestInsertInitialPathCounts(t *testing.T) {
	if testing.Short() {
		t.Skip()
	}

	logger := logtest.Scoped(t)
	ctx := context.Background()
	db := database.NewDB(logger, dbtest.NewDB(logger, t))
	store := New(&observation.TestContext, db)

	// Creates repository 50
	insertUploads(t, db, types.Upload{ID: 1})

	mockUploadID := 1
	mockPathNames := []string{"foo.go", "bar.go", "baz.go"}

	if err := store.InsertInitialPathRanks(ctx, mockUploadID, mockPathNames, mockRankingGraphKey); err != nil {
		t.Fatalf("unexpected error inserting initial path counts: %s", err)
	}

	if _, _, err := store.InsertInitialPathCounts(ctx, rankingshared.NewDerivativeGraphKeyKey(mockRankingGraphKey, "", 123), 1000); err != nil {
		t.Fatalf("unexpected error inserting initial path counts: %s", err)
	}

	inputs, err := getPathCountsInputs(ctx, t, db, mockRankingGraphKey)
	if err != nil {
		t.Fatalf("unexpected error getting path count inputs: %s", err)
	}

	expectedInputs := []pathCountsInput{
		{RepositoryID: 50, DocumentPath: "bar.go", Count: 0},
		{RepositoryID: 50, DocumentPath: "baz.go", Count: 0},
		{RepositoryID: 50, DocumentPath: "foo.go", Count: 0},
	}
	if diff := cmp.Diff(expectedInputs, inputs); diff != "" {
		t.Errorf("unexpected path count inputs (-want +got):\n%s", diff)
	}
}

func TestInsertPathCountInputs(t *testing.T) {
	if testing.Short() {
		t.Skip()
	}

	logger := logtest.Scoped(t)
	ctx := context.Background()
	db := database.NewDB(logger, dbtest.NewDB(logger, t))
	store := New(&observation.TestContext, db)

	t1 := time.Now().Add(-time.Minute * 10)
	t2 := time.Now().Add(-time.Minute * 20)

	insertUploads(t, db,
		types.Upload{ID: 42, RepositoryID: 50},
		types.Upload{ID: 43, RepositoryID: 51},
		types.Upload{ID: 90, RepositoryID: 52},
		types.Upload{ID: 91, RepositoryID: 53, FinishedAt: &t1}, // younger
		types.Upload{ID: 92, RepositoryID: 53, FinishedAt: &t2}, // older
		types.Upload{ID: 93, RepositoryID: 54, Root: "lib/", Indexer: "test"},
		types.Upload{ID: 94, RepositoryID: 54, Root: "lib/", Indexer: "test"},
	)

	// Insert definitions
	mockDefinitions := make(chan shared.RankingDefinitions, 4)
	mockDefinitions <- shared.RankingDefinitions{
		UploadID:     42,
		SymbolName:   "foo",
		DocumentPath: "foo.go",
	}
	mockDefinitions <- shared.RankingDefinitions{
		UploadID:     42,
		SymbolName:   "bar",
		DocumentPath: "bar.go",
	}
	mockDefinitions <- shared.RankingDefinitions{
		UploadID:     43,
		SymbolName:   "baz",
		DocumentPath: "baz.go",
	}
	mockDefinitions <- shared.RankingDefinitions{
		UploadID:     43,
		SymbolName:   "bonk",
		DocumentPath: "bonk.go",
	}
	close(mockDefinitions)
	if err := store.InsertDefinitionsForRanking(ctx, mockRankingGraphKey, mockDefinitions); err != nil {
		t.Fatalf("unexpected error inserting definitions: %s", err)
	}

	//
	// Basic test case

	mockReferences := make(chan string, 2)
	mockReferences <- "foo"
	mockReferences <- "bar"
	close(mockReferences)
	if err := store.InsertReferencesForRanking(ctx, mockRankingGraphKey, mockRankingBatchSize, 90, mockReferences); err != nil {
		t.Fatalf("unexpected error inserting references: %s", err)
	}

	if _, _, err := store.InsertPathCountInputs(ctx, rankingshared.NewDerivativeGraphKeyKey(mockRankingGraphKey, "", 123), 1000); err != nil {
		t.Fatalf("unexpected error inserting path count inputs: %s", err)
	}

	// Same ID split over two batches
	mockReferences = make(chan string, 1)
	mockReferences <- "baz"
	close(mockReferences)
	if err := store.InsertReferencesForRanking(ctx, mockRankingGraphKey, mockRankingBatchSize, 90, mockReferences); err != nil {
		t.Fatalf("unexpected error inserting references: %s", err)
	}

	mockReferences = make(chan string, 1)
	mockReferences <- "bonk"
	close(mockReferences)
	if err := store.InsertReferencesForRanking(ctx, mockRankingGraphKey, mockRankingBatchSize, 91, mockReferences); err != nil {
		t.Fatalf("unexpected error inserting references: %s", err)
	}

	// duplicate of 91 (should not be processed as it's older)
	mockReferences = make(chan string, 4)
	mockReferences <- "foo"
	mockReferences <- "bar"
	mockReferences <- "baz"
	mockReferences <- "bonk"
	close(mockReferences)
	if err := store.InsertReferencesForRanking(ctx, mockRankingGraphKey, mockRankingBatchSize, 92, mockReferences); err != nil {
		t.Fatalf("unexpected error inserting references: %s", err)
	}

	// Test InsertPathCountInputs: should process existing rows
	if _, _, err := store.InsertPathCountInputs(ctx, rankingshared.NewDerivativeGraphKeyKey(mockRankingGraphKey, "", 123), 1000); err != nil {
		t.Fatalf("unexpected error inserting path count inputs: %s", err)
	}

	//
	// Incremental insertion test case

	mockReferences = make(chan string, 2)
	mockReferences <- "foo"
	mockReferences <- "bar"
	close(mockReferences)
	if err := store.InsertReferencesForRanking(ctx, mockRankingGraphKey, mockRankingBatchSize, 93, mockReferences); err != nil {
		t.Fatalf("unexpected error inserting references: %s", err)
	}

	// Test InsertPathCountInputs: should process unprocessed rows only
	if _, _, err := store.InsertPathCountInputs(ctx, rankingshared.NewDerivativeGraphKeyKey(mockRankingGraphKey, "", 123), 1000); err != nil {
		t.Fatalf("unexpected error inserting path count inputs: %s", err)
	}

	//
	// No-op test case

	mockReferences = make(chan string, 4)
	mockReferences <- "foo"
	mockReferences <- "bar"
	mockReferences <- "baz"
	mockReferences <- "bonk"
	close(mockReferences)
	if err := store.InsertReferencesForRanking(ctx, mockRankingGraphKey, mockRankingBatchSize, 94, mockReferences); err != nil {
		t.Fatalf("unexpected error inserting references: %s", err)
	}

	// Test InsertPathCountInputs: should do nothing, 94 covers the same project as 93
	if _, _, err := store.InsertPathCountInputs(ctx, rankingshared.NewDerivativeGraphKeyKey(mockRankingGraphKey, "", 123), 1000); err != nil {
		t.Fatalf("unexpected error inserting path count inputs: %s", err)
	}

	//
	// Assertions

	// Test path count inputs were inserted
	inputs, err := getPathCountsInputs(ctx, t, db, mockRankingGraphKey)
	if err != nil {
		t.Fatalf("unexpected error getting path count inputs: %s", err)
	}

	expectedInputs := []pathCountsInput{
		{RepositoryID: 50, DocumentPath: "bar.go", Count: 2},
		{RepositoryID: 50, DocumentPath: "foo.go", Count: 2},
		{RepositoryID: 51, DocumentPath: "baz.go", Count: 1},
		{RepositoryID: 51, DocumentPath: "bonk.go", Count: 1},
	}
	if diff := cmp.Diff(expectedInputs, inputs); diff != "" {
		t.Errorf("unexpected path count inputs (-want +got):\n%s", diff)
	}
}

func TestVacuumStaleDefinitionsAndReferences(t *testing.T) {
	logger := logtest.Scoped(t)
	ctx := context.Background()
	db := database.NewDB(logger, dbtest.NewDB(logger, t))
	store := New(&observation.TestContext, db)

	insertUploads(t, db,
		types.Upload{ID: 1},
		types.Upload{ID: 2},
		types.Upload{ID: 3},
	)

	mockDefinitions := make(chan shared.RankingDefinitions, 5)
	mockDefinitions <- shared.RankingDefinitions{UploadID: 1, SymbolName: "foo", DocumentPath: "foo.go"}
	mockDefinitions <- shared.RankingDefinitions{UploadID: 1, SymbolName: "bar", DocumentPath: "bar.go"}
	mockDefinitions <- shared.RankingDefinitions{UploadID: 2, SymbolName: "foo", DocumentPath: "foo.go"}
	mockDefinitions <- shared.RankingDefinitions{UploadID: 2, SymbolName: "bar", DocumentPath: "bar.go"}
	mockDefinitions <- shared.RankingDefinitions{UploadID: 3, SymbolName: "baz", DocumentPath: "baz.go"}
	close(mockDefinitions)
	if err := store.InsertDefinitionsForRanking(ctx, mockRankingGraphKey, mockDefinitions); err != nil {
		t.Fatalf("unexpected error inserting definitions: %s", err)
	}

	mockReferences := make(chan string, 2)
	mockReferences <- "foo"
	mockReferences <- "bar"
	close(mockReferences)
	if err := store.InsertReferencesForRanking(ctx, mockRankingGraphKey, mockRankingBatchSize, 1, mockReferences); err != nil {
		t.Fatalf("unexpected error inserting references: %s", err)
	}

	mockReferences = make(chan string, 3)
	mockReferences <- "foo"
	mockReferences <- "bar"
	mockReferences <- "baz"
	close(mockReferences)
	if err := store.InsertReferencesForRanking(ctx, mockRankingGraphKey, mockRankingBatchSize, 2, mockReferences); err != nil {
		t.Fatalf("unexpected error inserting references: %s", err)
	}

	mockReferences = make(chan string, 2)
	mockReferences <- "bar"
	mockReferences <- "baz"
	close(mockReferences)
	if err := store.InsertReferencesForRanking(ctx, mockRankingGraphKey, mockRankingBatchSize, 3, mockReferences); err != nil {
		t.Fatalf("unexpected error inserting references: %s", err)
	}

	assertCounts := func(expectedNumDefinitions, expectedNumSymbolReferences int) {
		definitions, err := getRankingDefinitions(ctx, t, db, mockRankingGraphKey)
		if err != nil {
			t.Fatalf("failed to get ranking definitions: %s", err)
		}
		if len(definitions) != expectedNumDefinitions {
			t.Errorf("unexpected number of definitions. want=%d have=%d", expectedNumDefinitions, len(definitions))
		}

		references, err := getRankingReferences(ctx, t, db, mockRankingGraphKey)
		if err != nil {
			t.Fatalf("failed to get ranking references: %s", err)
		}
		numSymbolReferences := 0
		for _, ref := range references {
			numSymbolReferences += len(ref.SymbolNames)
		}
		if numSymbolReferences != expectedNumSymbolReferences {
			t.Errorf("unexpected number of symbol references. want=%d have=%d", expectedNumSymbolReferences, len(references))
		}
	}

	// assert initial count
	assertCounts(5, 7)

	// make upload 2 visible at tip (1 and 3 are not)
	insertVisibleAtTip(t, db, 50, 2)

	// remove definitions for non-visible uploads
	_, numStaleDefinitionRecordsDeleted, err := store.VacuumStaleDefinitions(ctx, mockRankingGraphKey)
	if err != nil {
		t.Fatalf("unexpected error vacuuming stale definitions: %s", err)
	}
	if expected := 3; numStaleDefinitionRecordsDeleted != expected {
		t.Errorf("unexpected number of definition records deleted. want=%d have=%d", expected, numStaleDefinitionRecordsDeleted)
	}

	// remove references for non-visible uploads
	if _, _, err := store.VacuumStaleReferences(ctx, mockRankingGraphKey); err != nil {
		t.Fatalf("unexpected error vacuuming stale references: %s", err)
	}

	// only upload 2's entries remain
	assertCounts(2, 3)
}

func TestVacuumStaleInitialPaths(t *testing.T) {
	logger := logtest.Scoped(t)
	ctx := context.Background()
	db := database.NewDB(logger, dbtest.NewDB(logger, t))
	store := New(&observation.TestContext, db)

	for _, uploadID := range []int{1, 2, 3} {
		insertUploads(t, db, types.Upload{ID: uploadID})

		if err := store.InsertInitialPathRanks(ctx, uploadID, []string{"foo.go", "bar.go", "baz.go"}, mockRankingGraphKey); err != nil {
			t.Errorf("unexpected error vacuuming initial paths: %s", err)
		}
	}

	assertCounts := func(expectedNumRecords int) {
		initialRanks, err := getInitialPathRanks(ctx, t, db, mockRankingGraphKey)
		if err != nil {
			t.Fatalf("failed to get initial ranks: %s", err)
		}
		if len(initialRanks) != expectedNumRecords {
			t.Errorf("unexpected number of initial ranks. want=%d have=%d", expectedNumRecords, len(initialRanks))
		}
	}

	// assert initial count
	assertCounts(9)

	// make upload 2 visible at tip (1 and 3 are not)
	insertVisibleAtTip(t, db, 50, 2)

	// remove path counts for non-visible uploads
	if _, _, err := store.VacuumStaleInitialPaths(ctx, mockRankingGraphKey); err != nil {
		t.Fatalf("unexpected error vacuuming stale initial counts: %s", err)
	}
<<<<<<< HEAD
=======
	if expected := 6; numRecordsDeleted != expected {
		t.Errorf("unexpected number of initial count records deleted. want=%d have=%d", expected, numRecordsDeleted)
	}
>>>>>>> 0c8654ae

	// only upload 2's entries remain
	assertCounts(3)
}

func TestVacuumAbandonedDefinitions(t *testing.T) {
	logger := logtest.Scoped(t)
	ctx := context.Background()
	db := database.NewDB(logger, dbtest.NewDB(logger, t))
	store := New(&observation.TestContext, db)

	symbols := []string{}
	for j := 0; j < 30; j++ {
		symbols = append(symbols, fmt.Sprintf("s%d", j+1))
	}

	mockDefinitions1 := make(chan shared.RankingDefinitions, len(symbols))
	mockDefinitions2 := make(chan shared.RankingDefinitions, len(symbols))
	mockDefinitions3 := make(chan shared.RankingDefinitions, len(symbols))
	for _, symbol := range symbols {
		mockDefinitions1 <- shared.RankingDefinitions{UploadID: 1, SymbolName: symbol, DocumentPath: "foo.go"}
		mockDefinitions2 <- shared.RankingDefinitions{UploadID: 1, SymbolName: symbol, DocumentPath: "foo.go"}
		mockDefinitions3 <- shared.RankingDefinitions{UploadID: 1, SymbolName: symbol, DocumentPath: "foo.go"}
	}
	close(mockDefinitions1)
	close(mockDefinitions2)
	close(mockDefinitions3)

	// Insert definitions
	if err := store.InsertDefinitionsForRanking(ctx, mockRankingGraphKey+"-abandoned", mockDefinitions1); err != nil {
		t.Fatalf("unexpected error inserting definitions: %s", err)
	}
	if err := store.InsertDefinitionsForRanking(ctx, mockRankingGraphKey, mockDefinitions2); err != nil {
		t.Fatalf("unexpected error inserting definitions: %s", err)
	}
	if err := store.InsertDefinitionsForRanking(ctx, mockRankingGraphKey+"-abandoned", mockDefinitions3); err != nil {
		t.Fatalf("unexpected error inserting definitions: %s", err)
	}

	assertCounts := func(expectedDefinitionRecords int) {
		store := basestore.NewWithHandle(db.Handle())

		numDefinitionRecords, _, err := basestore.ScanFirstInt(store.Query(ctx, sqlf.Sprintf(`SELECT COUNT(*) FROM codeintel_ranking_definitions`)))
		if err != nil {
			t.Fatalf("failed to definition records: %s", err)
		}
		if expectedDefinitionRecords != numDefinitionRecords {
			t.Fatalf("unexpected number of definition records. want=%d have=%d", expectedDefinitionRecords, numDefinitionRecords)
		}
	}

	// assert initial count
	assertCounts(3 * 30)

	// remove records associated with other ranking keys
	if _, err := store.VacuumAbandonedDefinitions(ctx, mockRankingGraphKey, 50); err != nil {
		t.Fatalf("unexpected error vacuuming abandoned definitions: %s", err)
	}

	// only 10 records of stale derivative graph key remain (batch size of 50, but 2*30 could be deleted)
	assertCounts(1*30 + 10)
}

func TestVacuumAbandonedReferences(t *testing.T) {
	logger := logtest.Scoped(t)
	ctx := context.Background()
	db := database.NewDB(logger, dbtest.NewDB(logger, t))
	store := New(&observation.TestContext, db)

	mockReferences1 := make(chan string, 30)
	mockReferences2 := make(chan string, 30)
	mockReferences3 := make(chan string, 30)
	for j := 0; j < 30; j++ {
		mockReferences1 <- fmt.Sprintf("s%d", j+1)
		mockReferences2 <- fmt.Sprintf("s%d", j+1)
		mockReferences3 <- fmt.Sprintf("s%d", j+1)
	}
	close(mockReferences1)
	close(mockReferences2)
	close(mockReferences3)

	if err := store.InsertReferencesForRanking(ctx, mockRankingGraphKey+"-abandoned", 1, 1, mockReferences1); err != nil {
		t.Fatalf("unexpected error inserting references: %s", err)
	}
	if err := store.InsertReferencesForRanking(ctx, mockRankingGraphKey, 1, 1, mockReferences2); err != nil {
		t.Fatalf("unexpected error inserting references: %s", err)
	}
	if err := store.InsertReferencesForRanking(ctx, mockRankingGraphKey+"-abandoned", 1, 1, mockReferences3); err != nil {
		t.Fatalf("unexpected error inserting references: %s", err)
	}

	assertCounts := func(expectedReferenceRecords int) {
		store := basestore.NewWithHandle(db.Handle())

		numReferenceRecords, _, err := basestore.ScanFirstInt(store.Query(ctx, sqlf.Sprintf(`
			WITH symbols AS (
				SELECT unnest(symbol_names) AS symbol_name
				FROM codeintel_ranking_references
			)
			SELECT COUNT(*) FROM symbols
		`)))
		if err != nil {
			t.Fatalf("failed to definition records: %s", err)
		}
		if expectedReferenceRecords != numReferenceRecords {
			t.Fatalf("unexpected number of references records. want=%d have=%d", expectedReferenceRecords, numReferenceRecords)
		}
	}

	// assert initial count
	assertCounts(3 * 30)

	// remove records associated with other ranking keys
	if _, err := store.VacuumAbandonedReferences(ctx, mockRankingGraphKey, 50); err != nil {
		t.Fatalf("unexpected error vacuuming abandoned references: %s", err)
	}

	// only 10 records of stale graph key remain (batch size of 50, but 2*30 could be deleted)
	assertCounts(1*30 + 10)
}

func TestVacuumAbandonedInitialPathCounts(t *testing.T) {
	logger := logtest.Scoped(t)
	ctx := context.Background()
	db := database.NewDB(logger, dbtest.NewDB(logger, t))
	store := New(&observation.TestContext, db)

	if _, err := db.ExecContext(ctx, `
		INSERT INTO codeintel_initial_path_ranks (upload_id, document_paths, graph_key)
		SELECT 50, '{"test"}', $1 FROM generate_series(1, 30)
	`, mockRankingGraphKey); err != nil {
		t.Fatalf("failed to insert ranking path count inputs: %s", err)
	}
	if _, err := db.ExecContext(ctx, `
		INSERT INTO codeintel_initial_path_ranks (upload_id, document_paths, graph_key)
		SELECT 50, '{"test"}', $1 FROM generate_series(1, 60)
	`, mockRankingGraphKey+"-abandoned"); err != nil {
		t.Fatalf("failed to insert ranking path count inputs: %s", err)
	}

	assertCounts := func(expectedInitialPathCountRecords int) {
		store := basestore.NewWithHandle(db.Handle())

		numInitialPathCountRecords, _, err := basestore.ScanFirstInt(store.Query(ctx, sqlf.Sprintf(`SELECT COUNT(*) FROM codeintel_initial_path_ranks`)))
		if err != nil {
			t.Fatalf("failed to definition records: %s", err)
		}
		if expectedInitialPathCountRecords != numInitialPathCountRecords {
			t.Fatalf("unexpected number of initial path counts records. want=%d have=%d", expectedInitialPathCountRecords, numInitialPathCountRecords)
		}
	}

	// assert initial count
	assertCounts(3 * 30)

	// remove records associated with other ranking keys
	if _, err := store.VacuumAbandonedInitialPathCounts(ctx, mockRankingGraphKey, 50); err != nil {
		t.Fatalf("unexpected error vacuuming initial path counts: %s", err)
	}

	// only 10 records of stale derivative graph key remain (batch size of 50, but 2*30 could be deleted)
	assertCounts(1*30 + 10)
}

func TestVacuumStaleGraphs(t *testing.T) {
	logger := logtest.Scoped(t)
	ctx := context.Background()
	db := database.NewDB(logger, dbtest.NewDB(logger, t))
	store := New(&observation.TestContext, db)

	mockReferences := make(chan string, 2)
	mockReferences <- "foo"
	mockReferences <- "bar"
	close(mockReferences)
	if err := store.InsertReferencesForRanking(ctx, mockRankingGraphKey, mockRankingBatchSize, 1, mockReferences); err != nil {
		t.Fatalf("unexpected error inserting references: %s", err)
	}

	mockReferences = make(chan string, 3)
	mockReferences <- "foo"
	mockReferences <- "bar"
	mockReferences <- "baz"
	close(mockReferences)
	if err := store.InsertReferencesForRanking(ctx, mockRankingGraphKey, mockRankingBatchSize, 2, mockReferences); err != nil {
		t.Fatalf("unexpected error inserting references: %s", err)
	}

	mockReferences = make(chan string, 2)
	mockReferences <- "bar"
	mockReferences <- "baz"
	close(mockReferences)
	if err := store.InsertReferencesForRanking(ctx, mockRankingGraphKey, mockRankingBatchSize, 3, mockReferences); err != nil {
		t.Fatalf("unexpected error inserting references: %s", err)
	}

	for _, graphKey := range []string{
		rankingshared.NewDerivativeGraphKeyKey(mockRankingGraphKey, "", 123),
		rankingshared.NewDerivativeGraphKeyKey(mockRankingGraphKey, "", 456),
		rankingshared.NewDerivativeGraphKeyKey(mockRankingGraphKey, "", 789),
	} {
		if _, err := db.ExecContext(ctx, `
			INSERT INTO codeintel_ranking_references_processed (graph_key, codeintel_ranking_reference_id)
			SELECT $1, id FROM codeintel_ranking_references
		`, graphKey); err != nil {
			t.Fatalf("failed to insert ranking references processed: %s", err)
		}
		if _, err := db.ExecContext(ctx, `
			INSERT INTO codeintel_ranking_path_counts_inputs (repository_id, document_path, count, graph_key)
			SELECT 50, '', 100, $1 FROM generate_series(1, 30)
		`, graphKey); err != nil {
			t.Fatalf("failed to insert ranking path count inputs: %s", err)
		}
	}

	assertCounts := func(expectedInputRecords int) {
		store := basestore.NewWithHandle(db.Handle())

		numInputRecords, _, err := basestore.ScanFirstInt(store.Query(ctx, sqlf.Sprintf(`SELECT COUNT(*) FROM codeintel_ranking_path_counts_inputs`)))
		if err != nil {
			t.Fatalf("failed to count input records: %s", err)
		}
		if expectedInputRecords != numInputRecords {
			t.Errorf("unexpected number of input records. want=%d have=%d", expectedInputRecords, numInputRecords)
		}
	}

	// assert initial count
	assertCounts(3 * 30)

	// remove records associated with other ranking keys
	if _, err := store.VacuumStaleGraphs(ctx, rankingshared.NewDerivativeGraphKeyKey(mockRankingGraphKey, "", 456), 50); err != nil {
		t.Fatalf("unexpected error vacuuming stale graphs: %s", err)
	}

	// only 10 records of stale derivative graph key remain (batch size of 50, but 2*30 could be deleted)
	assertCounts(1*30 + 10)
}

func TestVacuumStaleRanks(t *testing.T) {
	logger := logtest.Scoped(t)
	ctx := context.Background()
	db := database.NewDB(logger, dbtest.NewDB(logger, t))
	store := newInternal(&observation.TestContext, db)

	if _, err := db.ExecContext(ctx, `
		INSERT INTO repo (name) VALUES ('bar'), ('baz'), ('bonk'), ('foo1'), ('foo2'), ('foo3'), ('foo4'), ('foo5')`); err != nil {
		t.Fatalf("failed to insert repos: %s", err)
	}

	for r, key := range map[string]string{
		"foo1": rankingshared.NewDerivativeGraphKeyKey(mockRankingGraphKey, "", 123),
		"foo2": rankingshared.NewDerivativeGraphKeyKey(mockRankingGraphKey, "", 123),
		"foo3": rankingshared.NewDerivativeGraphKeyKey(mockRankingGraphKey, "", 123),
		"foo4": rankingshared.NewDerivativeGraphKeyKey(mockRankingGraphKey, "", 123),
		"foo5": rankingshared.NewDerivativeGraphKeyKey(mockRankingGraphKey, "", 123),
		"bar":  rankingshared.NewDerivativeGraphKeyKey(mockRankingGraphKey, "", 234),
		"baz":  rankingshared.NewDerivativeGraphKeyKey(mockRankingGraphKey, "", 345),
		"bonk": rankingshared.NewDerivativeGraphKeyKey(mockRankingGraphKey, "", 456),
	} {
		if err := store.setDocumentRanks(ctx, api.RepoName(r), nil, key); err != nil {
			t.Fatalf("failed to insert document ranks: %s", err)
		}
	}

	assertNames := func(expectedNames []string) {
		store := basestore.NewWithHandle(db.Handle())

		names, err := basestore.ScanStrings(store.Query(ctx, sqlf.Sprintf(`
			SELECT r.name
			FROM repo r
			JOIN codeintel_path_ranks pr ON pr.repository_id = r.id
			ORDER BY r.name
		`)))
		if err != nil {
			t.Fatalf("failed to fetch names: %s", err)
		}

		if diff := cmp.Diff(expectedNames, names); diff != "" {
			t.Errorf("unexpected names (-want +got):\n%s", diff)
		}
	}

	// assert initial names
	assertNames([]string{"bar", "baz", "bonk", "foo1", "foo2", "foo3", "foo4", "foo5"})

	// remove sufficiently stale records associated with other ranking keys
	_, rankRecordsDeleted, err := store.VacuumStaleRanks(ctx, rankingshared.NewDerivativeGraphKeyKey(mockRankingGraphKey, "", 456))
	if err != nil {
		t.Fatalf("unexpected error vacuuming stale ranks: %s", err)
	}
	if expected := 6; rankRecordsDeleted != expected {
		t.Errorf("unexpected number of rank records deleted. want=%d have=%d", expected, rankRecordsDeleted)
	}

	// stale graph keys have been removed
	assertNames([]string{"baz", "bonk"})
}

func getRankingDefinitions(
	ctx context.Context,
	t *testing.T,
	db database.DB,
	graphKey string,
) (_ []shared.RankingDefinitions, err error) {
	query := fmt.Sprintf(
		`SELECT upload_id, symbol_name, document_path FROM codeintel_ranking_definitions WHERE graph_key = '%s'`,
		graphKey,
	)
	rows, err := db.QueryContext(ctx, query)
	if err != nil {
		return nil, err
	}
	defer func() { err = basestore.CloseRows(rows, err) }()

	var definitions []shared.RankingDefinitions
	for rows.Next() {
		var uploadID int
		var symbolName string
		var documentPath string
		err = rows.Scan(&uploadID, &symbolName, &documentPath)
		if err != nil {
			return nil, err
		}
		definitions = append(definitions, shared.RankingDefinitions{
			UploadID:     uploadID,
			SymbolName:   symbolName,
			DocumentPath: documentPath,
		})
	}

	return definitions, nil
}

func getRankingReferences(
	ctx context.Context,
	t *testing.T,
	db database.DB,
	graphKey string,
) (_ []shared.RankingReferences, err error) {
	query := fmt.Sprintf(
		`SELECT upload_id, symbol_names FROM codeintel_ranking_references WHERE graph_key = '%s'`,
		graphKey,
	)
	rows, err := db.QueryContext(ctx, query)
	if err != nil {
		return nil, err
	}
	defer func() { err = basestore.CloseRows(rows, err) }()

	var references []shared.RankingReferences
	for rows.Next() {
		var uploadID int
		var symbolNames []string
		err = rows.Scan(&uploadID, pq.Array(&symbolNames))
		if err != nil {
			return nil, err
		}
		references = append(references, shared.RankingReferences{
			UploadID:    uploadID,
			SymbolNames: symbolNames,
		})
	}

	return references, nil
}

type pathCountsInput struct {
	RepositoryID int
	DocumentPath string
	Count        int
}

func getPathCountsInputs(
	ctx context.Context,
	t *testing.T,
	db database.DB,
	graphKey string,
) (_ []pathCountsInput, err error) {
	query := sqlf.Sprintf(`
		SELECT repository_id, document_path, SUM(count)
		FROM codeintel_ranking_path_counts_inputs
		WHERE graph_key LIKE %s || '%%'
		GROUP BY repository_id, document_path
		ORDER BY repository_id, document_path
	`, graphKey)
	rows, err := db.QueryContext(ctx, query.Query(sqlf.PostgresBindVar), query.Args()...)
	if err != nil {
		return nil, err
	}
	defer func() { err = basestore.CloseRows(rows, err) }()

	var pathCountsInputs []pathCountsInput
	for rows.Next() {
		var input pathCountsInput
		if err := rows.Scan(&input.RepositoryID, &input.DocumentPath, &input.Count); err != nil {
			return nil, err
		}

		pathCountsInputs = append(pathCountsInputs, input)
	}

	return pathCountsInputs, nil
}

type initialPathRanks struct {
	UploadID     int
	DocumentPath string
}

func getInitialPathRanks(
	ctx context.Context,
	t *testing.T,
	db database.DB,
	graphKey string,
) (pathRanks []initialPathRanks, err error) {
	query := sqlf.Sprintf(`
		SELECT upload_id, document_path FROM (
			SELECT
				upload_id,
				unnest(document_paths) AS document_path
			FROM codeintel_initial_path_ranks
			WHERE graph_key LIKE %s || '%%'
		)s
		GROUP BY upload_id, document_path
		ORDER BY upload_id, document_path
	`, graphKey)
	rows, err := db.QueryContext(ctx, query.Query(sqlf.PostgresBindVar), query.Args()...)
	if err != nil {
		return nil, err
	}
	defer func() { err = basestore.CloseRows(rows, err) }()

	for rows.Next() {
		var input initialPathRanks
		if err := rows.Scan(&input.UploadID, &input.DocumentPath); err != nil {
			return nil, err
		}

		pathRanks = append(pathRanks, input)
	}

	return pathRanks, nil
}

// insertVisibleAtTip populates rows of the lsif_uploads_visible_at_tip table for the given repository
// with the given identifiers. Each upload is assumed to refer to the tip of the default branch. To mark
// an upload as protected (visible to _some_ branch) butn ot visible from the default branch, use the
// insertVisibleAtTipNonDefaultBranch method instead.
func insertVisibleAtTip(t testing.TB, db database.DB, repositoryID int, uploadIDs ...int) {
	insertVisibleAtTipInternal(t, db, repositoryID, true, uploadIDs...)
}

func insertVisibleAtTipInternal(t testing.TB, db database.DB, repositoryID int, isDefaultBranch bool, uploadIDs ...int) {
	var rows []*sqlf.Query
	for _, uploadID := range uploadIDs {
		rows = append(rows, sqlf.Sprintf("(%s, %s, %s)", repositoryID, uploadID, isDefaultBranch))
	}

	query := sqlf.Sprintf(
		`INSERT INTO lsif_uploads_visible_at_tip (repository_id, upload_id, is_default_branch) VALUES %s`,
		sqlf.Join(rows, ","),
	)
	if _, err := db.ExecContext(context.Background(), query.Query(sqlf.PostgresBindVar), query.Args()...); err != nil {
		t.Fatalf("unexpected error while updating uploads visible at tip: %s", err)
	}
}

// insertUploads populates the lsif_uploads table with the given upload models.
func insertUploads(t testing.TB, db database.DB, uploads ...types.Upload) {
	for _, upload := range uploads {
		if upload.Commit == "" {
			upload.Commit = makeCommit(upload.ID)
		}
		if upload.State == "" {
			upload.State = "completed"
		}
		if upload.RepositoryID == 0 {
			upload.RepositoryID = 50
		}
		if upload.Indexer == "" {
			upload.Indexer = "lsif-go"
		}
		if upload.IndexerVersion == "" {
			upload.IndexerVersion = "latest"
		}
		if upload.UploadedParts == nil {
			upload.UploadedParts = []int{}
		}

		// Ensure we have a repo for the inner join in select queries
		insertRepo(t, db, upload.RepositoryID, upload.RepositoryName)

		query := sqlf.Sprintf(`
			INSERT INTO lsif_uploads (
				id,
				commit,
				root,
				uploaded_at,
				state,
				failure_message,
				started_at,
				finished_at,
				process_after,
				num_resets,
				num_failures,
				repository_id,
				indexer,
				indexer_version,
				num_parts,
				uploaded_parts,
				upload_size,
				associated_index_id,
				should_reindex
			) VALUES (%s, %s, %s, %s, %s, %s, %s, %s, %s, %s, %s, %s, %s, %s, %s, %s, %s, %s, %s)
		`,
			upload.ID,
			upload.Commit,
			upload.Root,
			upload.UploadedAt,
			upload.State,
			upload.FailureMessage,
			upload.StartedAt,
			upload.FinishedAt,
			upload.ProcessAfter,
			upload.NumResets,
			upload.NumFailures,
			upload.RepositoryID,
			upload.Indexer,
			upload.IndexerVersion,
			upload.NumParts,
			pq.Array(upload.UploadedParts),
			upload.UploadSize,
			upload.AssociatedIndexID,
			upload.ShouldReindex,
		)

		if _, err := db.ExecContext(context.Background(), query.Query(sqlf.PostgresBindVar), query.Args()...); err != nil {
			t.Fatalf("unexpected error while inserting upload: %s", err)
		}
	}
}

// makeCommit formats an integer as a 40-character git commit hash.
func makeCommit(i int) string {
	return fmt.Sprintf("%040d", i)
}

// insertRepo creates a repository record with the given id and name. If there is already a repository
// with the given identifier, nothing happens
func insertRepo(t testing.TB, db database.DB, id int, name string) {
	if name == "" {
		name = fmt.Sprintf("n-%d", id)
	}

	deletedAt := sqlf.Sprintf("NULL")
	if strings.HasPrefix(name, "DELETED-") {
		deletedAt = sqlf.Sprintf("%s", time.Unix(1587396557, 0).UTC())
	}

	query := sqlf.Sprintf(
		`INSERT INTO repo (id, name, deleted_at) VALUES (%s, %s, %s) ON CONFLICT (id) DO NOTHING`,
		id,
		name,
		deletedAt,
	)
	if _, err := db.ExecContext(context.Background(), query.Query(sqlf.PostgresBindVar), query.Args()...); err != nil {
		t.Fatalf("unexpected error while upserting repository: %s", err)
	}
}

func TestBatchChannel(t *testing.T) {
	ch := make(chan int, 10)
	for i := 0; i < 10; i++ {
		ch <- i
	}
	close(ch)

	batches := [][]int{}
	for batch := range batchChannel(ch, 3) {
		batches = append(batches, batch)
	}

	if diff := cmp.Diff([][]int{{0, 1, 2}, {3, 4, 5}, {6, 7, 8}, {9}}, batches); diff != "" {
		t.Errorf("unexpected batches (-want +got):\n%s", diff)
	}
}<|MERGE_RESOLUTION|>--- conflicted
+++ resolved
@@ -185,9 +185,12 @@
 	store := New(&observation.TestContext, db)
 
 	mockUploadID := 1
-	mockPathNames := []string{"foo.go", "bar.go", "baz.go"}
-
-	if err := store.InsertInitialPathRanks(ctx, mockUploadID, mockPathNames, mockRankingGraphKey); err != nil {
+	mockPathNames := make(chan string, 3)
+	mockPathNames <- "foo.go"
+	mockPathNames <- "bar.go"
+	mockPathNames <- "baz.go"
+	close(mockPathNames)
+	if err := store.InsertInitialPathRanks(ctx, mockUploadID, mockPathNames, 2, mockRankingGraphKey); err != nil {
 		t.Fatalf("unexpected error inserting initial path counts: %s", err)
 	}
 
@@ -220,9 +223,12 @@
 	insertUploads(t, db, types.Upload{ID: 1})
 
 	mockUploadID := 1
-	mockPathNames := []string{"foo.go", "bar.go", "baz.go"}
-
-	if err := store.InsertInitialPathRanks(ctx, mockUploadID, mockPathNames, mockRankingGraphKey); err != nil {
+	mockPathNames := make(chan string, 3)
+	mockPathNames <- "foo.go"
+	mockPathNames <- "bar.go"
+	mockPathNames <- "baz.go"
+	close(mockPathNames)
+	if err := store.InsertInitialPathRanks(ctx, mockUploadID, mockPathNames, 2, mockRankingGraphKey); err != nil {
 		t.Fatalf("unexpected error inserting initial path counts: %s", err)
 	}
 
@@ -498,7 +504,12 @@
 	for _, uploadID := range []int{1, 2, 3} {
 		insertUploads(t, db, types.Upload{ID: uploadID})
 
-		if err := store.InsertInitialPathRanks(ctx, uploadID, []string{"foo.go", "bar.go", "baz.go"}, mockRankingGraphKey); err != nil {
+		mockPathNames := make(chan string, 3)
+		mockPathNames <- "foo.go"
+		mockPathNames <- "bar.go"
+		mockPathNames <- "baz.go"
+		close(mockPathNames)
+		if err := store.InsertInitialPathRanks(ctx, uploadID, mockPathNames, 2, mockRankingGraphKey); err != nil {
 			t.Errorf("unexpected error vacuuming initial paths: %s", err)
 		}
 	}
@@ -523,12 +534,6 @@
 	if _, _, err := store.VacuumStaleInitialPaths(ctx, mockRankingGraphKey); err != nil {
 		t.Fatalf("unexpected error vacuuming stale initial counts: %s", err)
 	}
-<<<<<<< HEAD
-=======
-	if expected := 6; numRecordsDeleted != expected {
-		t.Errorf("unexpected number of initial count records deleted. want=%d have=%d", expected, numRecordsDeleted)
-	}
->>>>>>> 0c8654ae
 
 	// only upload 2's entries remain
 	assertCounts(3)
