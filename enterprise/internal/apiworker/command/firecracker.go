package command

import (
	"context"
	"fmt"
	"os"
	"path/filepath"
	"sort"
	"strconv"
	"strings"

	"github.com/inconshreveable/log15"
	"github.com/pkg/errors"

	"github.com/sourcegraph/sourcegraph/internal/lazyregexp"
)

type commandRunner interface {
	RunCommand(ctx context.Context, command command, logger *Logger) error
}

const firecrackerContainerDir = "/work"

var commonFirecrackerFlags = []string{
	"--runtime", "docker",
	"--network-plugin", "docker-bridge",
}

// formatFirecrackerCommand constructs the command to run on the host via a Firecracker
// virtual machine in order to invoke the given spec. If the spec specifies an image, then
// the command will be run inside of a container inside of the VM. Otherwise, the command
// will be run inside of the VM. The containers are one-shot and subject to the resource
// limits specified in the given options.
//
// The name value supplied here refers to the Firecracker virtual machine, which must have
// also been the name supplied to a successful invocation of setupFirecracker. Additionally,
// the virtual machine must not yet have been torn down (via teardownFirecracker).
func formatFirecrackerCommand(spec CommandSpec, name, repoDir string, options Options) command {
	rawOrDockerCommand := formatRawOrDockerCommand(spec, firecrackerContainerDir, options)

	innerCommand := strings.Join(rawOrDockerCommand.Command, " ")
	if len(rawOrDockerCommand.Env) > 0 {
		innerCommand = fmt.Sprintf("%s %s", strings.Join(rawOrDockerCommand.Env, " "), innerCommand)
	}
	if rawOrDockerCommand.Dir != "" {
		innerCommand = fmt.Sprintf("cd %s && %s", rawOrDockerCommand.Dir, innerCommand)
	}

	return command{
<<<<<<< HEAD
		Key:       spec.Key,
		Commands:  []string{"ignite", "exec", name, "--", innerCommand},
		Operation: spec.Operation,
=======
		Key:     spec.Key,
		Command: []string{"ignite", "exec", name, "--", innerCommand},
>>>>>>> d95d5910
	}
}

// setupFirecracker invokes a set of commands to provision and prepare a Firecracker virtual
// machine instance. This is done in several steps:
//
//   - For each of the docker images supplied, issue a `docker pull` and a `docker save`
//     to ensure we have an up-to-date tar archive of the requested image on the host.
//     These can be shared between different jobs.
//   - Provision a Firecracker VM (via ignite) subject to the resource limits specified
//     in the given options, and copy the contents of the working directory as well as
//     the docker image tar archives.
//   - Inside of the Firecracker VM, run docker load over all of the copied tarfiles so
//     that we do not need to pull the images from inside the VM, which has an empty
//     docker cache and would require us to pull images on every job.
<<<<<<< HEAD
func setupFirecracker(ctx context.Context, runner commandRunner, logger *Logger, name, repoDir string, images []string, options Options, operations *Operations) error {
=======
func setupFirecracker(ctx context.Context, runner commandRunner, logger *Logger, name, repoDir string, imageNames, scriptPaths []string, options Options) error {
>>>>>>> d95d5910
	imageMap := map[string]string{}
	for i, image := range imageNames {
		imageMap[fmt.Sprintf("image%d", i)] = image
	}

	imageKeys := make([]string, 0, len(imageMap))
	for k := range imageMap {
		imageKeys = append(imageKeys, k)
	}
	sort.Strings(imageKeys)

	// Pull and archive each image that isn't already archived on the host
	for _, key := range imageKeys {
		if _, err := os.Stat(tarfilePathOnHost(key, options)); err == nil {
			continue
		} else if !os.IsNotExist(err) {
			return err
		}

		pullCommand := command{
<<<<<<< HEAD
			Key:       fmt.Sprintf("setup.docker.pull.%s", key),
			Commands:  flatten("docker", "pull", imageMap[key]),
			Operation: operations.SetupDockerPull,
=======
			Key:     fmt.Sprintf("setup.docker.pull.%s", key),
			Command: flatten("docker", "pull", imageMap[key]),
>>>>>>> d95d5910
		}
		if err := runner.RunCommand(ctx, pullCommand, logger); err != nil {
			return errors.Wrap(err, fmt.Sprintf("failed to pull %s", imageMap[key]))
		}

		saveCommand := command{
<<<<<<< HEAD
			Key:       fmt.Sprintf("setup.docker.save.%s", key),
			Commands:  flatten("docker", "save", "-o", tarfilePathOnHost(key, options), imageMap[key]),
			Operation: operations.SetupDockerSave,
=======
			Key:     fmt.Sprintf("setup.docker.save.%s", key),
			Command: flatten("docker", "save", "-o", tarfilePathOnHost(key, options), imageMap[key]),
>>>>>>> d95d5910
		}
		if err := runner.RunCommand(ctx, saveCommand, logger); err != nil {
			return errors.Wrap(err, fmt.Sprintf("failed to save %s", imageMap[key]))
		}
	}

	// Start the VM and wait for the SSH serer to become available
	startCommand := command{
		Key: "setup.firecracker.start",
		Command: flatten(
			"ignite", "run",
			commonFirecrackerFlags,
			firecrackerResourceFlags(options.ResourceOptions),
			firecrackerCopyfileFlags(repoDir, imageKeys, scriptPaths, options),
			"--ssh",
			"--name", name,
			sanitizeImage(options.FirecrackerOptions.Image),
		),
		Operation: operations.SetupFirecrackerStart,
	}
	if err := runner.RunCommand(ctx, startCommand, logger); err != nil {
		return errors.Wrap(err, "failed to start firecracker vm")
	}

	// Load images from tar files
	for _, key := range imageKeys {
		loadCommand := command{
<<<<<<< HEAD
			Key:       fmt.Sprintf("setup.docker.load.%s", key),
			Commands:  flatten("ignite", "exec", name, "--", "docker", "load", "-i", tarfilePathInVM(key)),
			Operation: operations.SetupDockerLoad,
=======
			Key:     fmt.Sprintf("setup.docker.load.%s", key),
			Command: flatten("ignite", "exec", name, "--", "docker", "load", "-i", tarfilePathInVM(key)),
>>>>>>> d95d5910
		}
		if err := runner.RunCommand(ctx, loadCommand, logger); err != nil {
			return errors.Wrap(err, fmt.Sprintf("failed to load %s", imageMap[key]))
		}
	}

	// Remove tar files to give more working space
	for _, key := range imageKeys {
		rmCommand := command{
			Key: fmt.Sprintf("setup.rm.%s", key),
			Command: flatten(
				"ignite", "exec", name, "--",
				"rm", tarfilePathInVM(key),
			),
			Operation: operations.SetupRm,
		}
		if err := runner.RunCommand(ctx, rmCommand, logger); err != nil {
			return errors.Wrap(err, fmt.Sprintf("failed to remove tarfile for %s", imageMap[key]))
		}
	}

	return nil
}

// teardownFirecracker issues a stop and a remove request for the Firecracker VM with
// the given name.
func teardownFirecracker(ctx context.Context, runner commandRunner, logger *Logger, name string, options Options, operations *Operations) error {
	stopCommand := command{
<<<<<<< HEAD
		Key:       "teardown.firecracker.stop",
		Commands:  flatten("ignite", "stop", commonFirecrackerFlags, name),
		Operation: operations.TeardownFirecrackerStop,
=======
		Key:     "teardown.firecracker.stop",
		Command: flatten("ignite", "stop", commonFirecrackerFlags, name),
>>>>>>> d95d5910
	}
	if err := runner.RunCommand(ctx, stopCommand, logger); err != nil {
		log15.Warn("Failed to stop firecracker vm", "name", name, "err", err)
	}

	removeCommand := command{
<<<<<<< HEAD
		Key:       "teardown.firecracker.remove",
		Commands:  flatten("ignite", "rm", "-f", commonFirecrackerFlags, name),
		Operation: operations.TeardownFirecrackerRemove,
=======
		Key:     "teardown.firecracker.remove",
		Command: flatten("ignite", "rm", "-f", commonFirecrackerFlags, name),
>>>>>>> d95d5910
	}
	if err := runner.RunCommand(ctx, removeCommand, logger); err != nil {
		log15.Warn("Failed to remove firecracker vm", "name", name, "err", err)
	}

	return nil
}

func firecrackerResourceFlags(options ResourceOptions) []string {
	return []string{
		"--cpus", strconv.Itoa(options.NumCPUs),
		"--memory", options.Memory,
		"--size", options.DiskSpace,
	}
}

func firecrackerCopyfileFlags(dir string, imageKeys, scriptPaths []string, options Options) []string {
	copyfiles := make([]string, 0, len(imageKeys)+len(scriptPaths)+1)
	for _, imageKey := range imageKeys {
		copyfiles = append(copyfiles, fmt.Sprintf(
			"%s:%s",
			tarfilePathOnHost(imageKey, options),
			tarfilePathInVM(imageKey),
		))
	}
	copyfiles = append(copyfiles, scriptPaths...)
	if dir != "" {
		copyfiles = append(copyfiles, fmt.Sprintf("%s:%s", dir, firecrackerContainerDir))
	}
	sort.Strings(copyfiles)

	return intersperse("--copy-files", copyfiles)
}

func tarfilePathOnHost(key string, options Options) string {
	return filepath.Join(options.FirecrackerOptions.ImageArchivesPath, fmt.Sprintf("%s.tar", key))
}

func tarfilePathInVM(key string) string {
	return fmt.Sprintf("/%s.tar", key)
}

var imagePattern = lazyregexp.New(`([^:@]+)(?::([^@]+))?(?:@sha256:([a-z0-9]{64}))?`)

// sanitizeImage sanitizes the given docker image for use by ignite. The ignite utility
// has some issue parsing docker tags that include a sha256 hash, so we try to remove it
// from any of the image references before passing it to the ignite command.
func sanitizeImage(image string) string {
	if matches := imagePattern.FindStringSubmatch(image); len(matches) == 4 {
		if matches[2] == "" {
			return matches[1]
		}

		return fmt.Sprintf("%s:%s", matches[1], matches[2])
	}

	return image
}<|MERGE_RESOLUTION|>--- conflicted
+++ resolved
@@ -47,14 +47,9 @@
 	}
 
 	return command{
-<<<<<<< HEAD
 		Key:       spec.Key,
-		Commands:  []string{"ignite", "exec", name, "--", innerCommand},
+		Command:   []string{"ignite", "exec", name, "--", innerCommand},
 		Operation: spec.Operation,
-=======
-		Key:     spec.Key,
-		Command: []string{"ignite", "exec", name, "--", innerCommand},
->>>>>>> d95d5910
 	}
 }
 
@@ -70,11 +65,7 @@
 //   - Inside of the Firecracker VM, run docker load over all of the copied tarfiles so
 //     that we do not need to pull the images from inside the VM, which has an empty
 //     docker cache and would require us to pull images on every job.
-<<<<<<< HEAD
-func setupFirecracker(ctx context.Context, runner commandRunner, logger *Logger, name, repoDir string, images []string, options Options, operations *Operations) error {
-=======
-func setupFirecracker(ctx context.Context, runner commandRunner, logger *Logger, name, repoDir string, imageNames, scriptPaths []string, options Options) error {
->>>>>>> d95d5910
+func setupFirecracker(ctx context.Context, runner commandRunner, logger *Logger, name, repoDir string, imageNames, scriptPaths []string, options Options, operations *Operations) error {
 	imageMap := map[string]string{}
 	for i, image := range imageNames {
 		imageMap[fmt.Sprintf("image%d", i)] = image
@@ -95,28 +86,18 @@
 		}
 
 		pullCommand := command{
-<<<<<<< HEAD
 			Key:       fmt.Sprintf("setup.docker.pull.%s", key),
-			Commands:  flatten("docker", "pull", imageMap[key]),
+			Command:   flatten("docker", "pull", imageMap[key]),
 			Operation: operations.SetupDockerPull,
-=======
-			Key:     fmt.Sprintf("setup.docker.pull.%s", key),
-			Command: flatten("docker", "pull", imageMap[key]),
->>>>>>> d95d5910
 		}
 		if err := runner.RunCommand(ctx, pullCommand, logger); err != nil {
 			return errors.Wrap(err, fmt.Sprintf("failed to pull %s", imageMap[key]))
 		}
 
 		saveCommand := command{
-<<<<<<< HEAD
 			Key:       fmt.Sprintf("setup.docker.save.%s", key),
-			Commands:  flatten("docker", "save", "-o", tarfilePathOnHost(key, options), imageMap[key]),
+			Command:   flatten("docker", "save", "-o", tarfilePathOnHost(key, options), imageMap[key]),
 			Operation: operations.SetupDockerSave,
-=======
-			Key:     fmt.Sprintf("setup.docker.save.%s", key),
-			Command: flatten("docker", "save", "-o", tarfilePathOnHost(key, options), imageMap[key]),
->>>>>>> d95d5910
 		}
 		if err := runner.RunCommand(ctx, saveCommand, logger); err != nil {
 			return errors.Wrap(err, fmt.Sprintf("failed to save %s", imageMap[key]))
@@ -144,14 +125,9 @@
 	// Load images from tar files
 	for _, key := range imageKeys {
 		loadCommand := command{
-<<<<<<< HEAD
 			Key:       fmt.Sprintf("setup.docker.load.%s", key),
-			Commands:  flatten("ignite", "exec", name, "--", "docker", "load", "-i", tarfilePathInVM(key)),
+			Command:   flatten("ignite", "exec", name, "--", "docker", "load", "-i", tarfilePathInVM(key)),
 			Operation: operations.SetupDockerLoad,
-=======
-			Key:     fmt.Sprintf("setup.docker.load.%s", key),
-			Command: flatten("ignite", "exec", name, "--", "docker", "load", "-i", tarfilePathInVM(key)),
->>>>>>> d95d5910
 		}
 		if err := runner.RunCommand(ctx, loadCommand, logger); err != nil {
 			return errors.Wrap(err, fmt.Sprintf("failed to load %s", imageMap[key]))
@@ -180,28 +156,18 @@
 // the given name.
 func teardownFirecracker(ctx context.Context, runner commandRunner, logger *Logger, name string, options Options, operations *Operations) error {
 	stopCommand := command{
-<<<<<<< HEAD
 		Key:       "teardown.firecracker.stop",
-		Commands:  flatten("ignite", "stop", commonFirecrackerFlags, name),
+		Command:   flatten("ignite", "stop", commonFirecrackerFlags, name),
 		Operation: operations.TeardownFirecrackerStop,
-=======
-		Key:     "teardown.firecracker.stop",
-		Command: flatten("ignite", "stop", commonFirecrackerFlags, name),
->>>>>>> d95d5910
 	}
 	if err := runner.RunCommand(ctx, stopCommand, logger); err != nil {
 		log15.Warn("Failed to stop firecracker vm", "name", name, "err", err)
 	}
 
 	removeCommand := command{
-<<<<<<< HEAD
 		Key:       "teardown.firecracker.remove",
-		Commands:  flatten("ignite", "rm", "-f", commonFirecrackerFlags, name),
+		Command:   flatten("ignite", "rm", "-f", commonFirecrackerFlags, name),
 		Operation: operations.TeardownFirecrackerRemove,
-=======
-		Key:     "teardown.firecracker.remove",
-		Command: flatten("ignite", "rm", "-f", commonFirecrackerFlags, name),
->>>>>>> d95d5910
 	}
 	if err := runner.RunCommand(ctx, removeCommand, logger); err != nil {
 		log15.Warn("Failed to remove firecracker vm", "name", name, "err", err)
