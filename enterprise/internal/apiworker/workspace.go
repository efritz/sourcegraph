--- conflicted
+++ resolved
@@ -44,15 +44,9 @@
 	}
 
 	gitCommands := []command.CommandSpec{
-<<<<<<< HEAD
-		{Key: "setup.git.init", Commands: []string{"git", "-C", tempDir, "init"}, Operation: h.operations.SetupGitInit},
-		{Key: "setup.git.fetch", Commands: []string{"git", "-C", tempDir, "-c", "protocol.version=2", "fetch", cloneURL.String(), commit}, Operation: h.operations.SetupGitFetch},
-		{Key: "setup.git.checkout", Commands: []string{"git", "-C", tempDir, "checkout", commit}, Operation: h.operations.SetupGitCheckout},
-=======
-		{Key: "setup.git.init", Command: []string{"git", "-C", tempDir, "init"}},
-		{Key: "setup.git.fetch", Command: []string{"git", "-C", tempDir, "-c", "protocol.version=2", "fetch", cloneURL.String(), commit}},
-		{Key: "setup.git.checkout", Command: []string{"git", "-C", tempDir, "checkout", commit}},
->>>>>>> d95d5910
+		{Key: "setup.git.init", Command: []string{"git", "-C", tempDir, "init"}, Operation: h.operations.SetupGitInit},
+		{Key: "setup.git.fetch", Command: []string{"git", "-C", tempDir, "-c", "protocol.version=2", "fetch", cloneURL.String(), commit}, Operation: h.operations.SetupGitFetch},
+		{Key: "setup.git.checkout", Command: []string{"git", "-C", tempDir, "checkout", commit}, Operation: h.operations.SetupGitCheckout},
 	}
 	for _, spec := range gitCommands {
 		if err := commandRunner.Run(ctx, spec); err != nil {
