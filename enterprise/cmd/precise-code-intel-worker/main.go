package main

import (
	"context"
	"database/sql"
	"log"

	"github.com/inconshreveable/log15"
	"github.com/opentracing/opentracing-go"
	"github.com/prometheus/client_golang/prometheus"
	commitupdater "github.com/sourcegraph/sourcegraph/enterprise/cmd/precise-code-intel-worker/internal/commit-updater"
	"github.com/sourcegraph/sourcegraph/enterprise/cmd/precise-code-intel-worker/internal/metrics"
	"github.com/sourcegraph/sourcegraph/enterprise/cmd/precise-code-intel-worker/internal/resetter"
	"github.com/sourcegraph/sourcegraph/enterprise/cmd/precise-code-intel-worker/internal/worker"
	bundles "github.com/sourcegraph/sourcegraph/enterprise/internal/codeintel/bundles/client"
	"github.com/sourcegraph/sourcegraph/enterprise/internal/codeintel/commits"
	"github.com/sourcegraph/sourcegraph/enterprise/internal/codeintel/gitserver"
	"github.com/sourcegraph/sourcegraph/enterprise/internal/codeintel/store"
	"github.com/sourcegraph/sourcegraph/internal/conf"
	"github.com/sourcegraph/sourcegraph/internal/db/dbconn"
	"github.com/sourcegraph/sourcegraph/internal/debugserver"
	"github.com/sourcegraph/sourcegraph/internal/env"
	"github.com/sourcegraph/sourcegraph/internal/goroutine"
	"github.com/sourcegraph/sourcegraph/internal/httpserver"
	"github.com/sourcegraph/sourcegraph/internal/logging"
	"github.com/sourcegraph/sourcegraph/internal/observation"
	"github.com/sourcegraph/sourcegraph/internal/sqliteutil"
	"github.com/sourcegraph/sourcegraph/internal/trace"
	"github.com/sourcegraph/sourcegraph/internal/tracer"
)

const port = ":3188"

func main() {
	env.Lock()
	env.HandleHelpFlag()
	logging.Init()
	tracer.Init()
	trace.Init(true)

	sqliteutil.MustRegisterSqlite3WithPcre()

	var (
		bundleManagerURL      = mustGet(rawBundleManagerURL, "PRECISE_CODE_INTEL_BUNDLE_MANAGER_URL")
		workerPollInterval    = mustParseInterval(rawWorkerPollInterval, "PRECISE_CODE_INTEL_WORKER_POLL_INTERVAL")
		workerConcurrency     = mustParseInt(rawWorkerConcurrency, "PRECISE_CODE_INTEL_WORKER_CONCURRENCY")
		workerBudget          = mustParseInt64(rawWorkerBudget, "PRECISE_CODE_INTEL_WORKER_BUDGET")
		resetInterval         = mustParseInterval(rawResetInterval, "PRECISE_CODE_INTEL_RESET_INTERVAL")
		commitUpdaterInterval = mustParseInterval(rawCommitUpdaterInterval, "PRECISE_CODE_INTEL_COMMIT_UPDATER_INTERVAL")
	)

	observationContext := &observation.Context{
		Logger:     log15.Root(),
		Tracer:     &trace.Tracer{Tracer: opentracing.GlobalTracer()},
		Registerer: prometheus.DefaultRegisterer,
	}

	codeIntelDB := mustInitializeCodeIntelDatabase()

	store := store.NewObserved(mustInitializeStore(), observationContext)
	MustRegisterQueueMonitor(observationContext.Registerer, store)
	workerMetrics := metrics.NewWorkerMetrics(observationContext)
	resetterMetrics := resetter.NewResetterMetrics(prometheus.DefaultRegisterer)
	server, err := httpserver.NewFromAddr(port, httpserver.NewHandler(nil), httpserver.Options{})
	if err != nil {
		log.Fatalf("failed to create listener: %s", err)
	}
	uploadResetter := resetter.NewUploadResetter(store, resetInterval, resetterMetrics)
	commitUpdater := commitupdater.NewUpdater(
		store,
		commits.NewUpdater(store, gitserver.DefaultClient),
		commitupdater.UpdaterOptions{
			Interval: commitUpdaterInterval,
		},
	)
	worker := worker.NewWorker(
		store,
		codeIntelDB,
		bundles.New(codeIntelDB, observationContext, bundleManagerURL),
		gitserver.DefaultClient,
		workerPollInterval,
		workerConcurrency,
		workerBudget,
		workerMetrics,
		observationContext,
	)

<<<<<<< HEAD
	goroutine.MonitorBackgroundRoutines(
		server,
		uploadResetter,
		commitUpdater,
		worker,
		goroutine.NoopStop(debugserver.NewServerRoutine()),
	)
=======
	go debugserver.Start()
	goroutine.MonitorBackgroundRoutines(context.Background(), server, uploadResetter, commitUpdater, worker)
>>>>>>> c60e2a34
}

func mustInitializeStore() store.Store {
	postgresDSN := conf.Get().ServiceConnections.PostgresDSN
	conf.Watch(func() {
		if newDSN := conf.Get().ServiceConnections.PostgresDSN; postgresDSN != newDSN {
			log.Fatalf("detected database DSN change, restarting to take effect: %s", newDSN)
		}
	})

	if err := dbconn.SetupGlobalConnection(postgresDSN); err != nil {
		log.Fatalf("failed to connect to frontend database: %s", err)
	}

	return store.NewWithDB(dbconn.Global)
}

func mustInitializeCodeIntelDatabase() *sql.DB {
	postgresDSN := conf.Get().ServiceConnections.CodeIntelPostgresDSN
	conf.Watch(func() {
		if newDSN := conf.Get().ServiceConnections.CodeIntelPostgresDSN; postgresDSN != newDSN {
			log.Fatalf("detected database DSN change, restarting to take effect: %s", newDSN)
		}
	})

	db, err := dbconn.New(postgresDSN, "_codeintel")
	if err != nil {
		log.Fatalf("failed to connect to codeintel database: %s", err)
	}

	if err := dbconn.MigrateDB(db, "codeintel"); err != nil {
		log.Fatalf("failed to perform codeintel database migration: %s", err)
	}

	return db
}<|MERGE_RESOLUTION|>--- conflicted
+++ resolved
@@ -85,18 +85,14 @@
 		observationContext,
 	)
 
-<<<<<<< HEAD
 	goroutine.MonitorBackgroundRoutines(
+		context.Background(),
 		server,
 		uploadResetter,
 		commitUpdater,
 		worker,
 		goroutine.NoopStop(debugserver.NewServerRoutine()),
 	)
-=======
-	go debugserver.Start()
-	goroutine.MonitorBackgroundRoutines(context.Background(), server, uploadResetter, commitUpdater, worker)
->>>>>>> c60e2a34
 }
 
 func mustInitializeStore() store.Store {
