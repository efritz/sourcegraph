package scheduler

import (
	"context"
	"flag"
	"fmt"
	"os"
	"regexp"
	"sort"
	"testing"

	"github.com/google/go-cmp/cmp"
	"github.com/inconshreveable/log15"
	gitservermocks "github.com/sourcegraph/sourcegraph/enterprise/internal/codeintel/gitserver/mocks"
	"github.com/sourcegraph/sourcegraph/enterprise/internal/codeintel/store"
	storemocks "github.com/sourcegraph/sourcegraph/enterprise/internal/codeintel/store/mocks"
	"github.com/sourcegraph/sourcegraph/internal/metrics"
)

func TestMain(m *testing.M) {
	flag.Parse()
	if !testing.Verbose() {
		log15.Root().SetHandler(log15.DiscardHandler())
	}
	os.Exit(m.Run())
}

<<<<<<< HEAD
=======
func TestUpdate(t *testing.T) {
	mockStore := storemocks.NewMockStore()
	mockStore.TransactFunc.SetDefaultReturn(mockStore, nil)
	mockStore.IndexableRepositoriesFunc.SetDefaultReturn([]store.IndexableRepository{
		{RepositoryID: 41},
		{RepositoryID: 42},
		{RepositoryID: 43},
		{RepositoryID: 44},
	}, nil)
	mockStore.IsQueuedFunc.SetDefaultHook(func(ctx context.Context, repositoryID int, commit string) (bool, error) {
		return repositoryID%2 != 0, nil
	})

	mockGitserverClient := gitservermocks.NewMockClient()
	mockGitserverClient.HeadFunc.SetDefaultHook(func(ctx context.Context, store store.Store, repositoryID int) (string, error) {
		return fmt.Sprintf("c%d", repositoryID), nil
	})

	scheduler := &Scheduler{
		store:           mockStore,
		gitserverClient: mockGitserverClient,
		metrics:         NewSchedulerMetrics(metrics.TestRegisterer),
	}

	if err := scheduler.Handle(context.Background()); err != nil {
		t.Fatalf("unexpected error performing update: %s", err)
	}

	if len(mockStore.IsQueuedFunc.History()) != 4 {
		t.Errorf("unexpected number of calls to IsQueued. want=%d have=%d", 4, len(mockStore.IsQueuedFunc.History()))
	} else {
		var commits []string
		for _, call := range mockStore.IsQueuedFunc.History() {
			commits = append(commits, call.Arg2)
		}
		sort.Strings(commits)

		if diff := cmp.Diff([]string{"c41", "c42", "c43", "c44"}, commits); diff != "" {
			t.Errorf("unexpected commits (-want +got):\n%s", diff)
		}
	}

	if len(mockStore.InsertIndexFunc.History()) != 2 {
		t.Errorf("unexpected number of calls to InsertIndex. want=%d have=%d", 2, len(mockStore.InsertIndexFunc.History()))
	} else {
		indexCommits := map[int]string{}
		for _, call := range mockStore.InsertIndexFunc.History() {
			indexCommits[call.Arg1.RepositoryID] = call.Arg1.Commit
		}

		expectedIndexCommits := map[int]string{
			42: "c42",
			44: "c44",
		}
		if diff := cmp.Diff(expectedIndexCommits, indexCommits); diff != "" {
			t.Errorf("unexpected indexes (-want +got):\n%s", diff)
		}
	}

	if len(mockStore.UpdateIndexableRepositoryFunc.History()) != 2 {
		t.Errorf("unexpected number of calls to UpdateIndexableRepository. want=%d have=%d", 2, len(mockStore.UpdateIndexableRepositoryFunc.History()))
	}
}

>>>>>>> e20550b3
func TestUpdateIndexConfigurationInDatabase(t *testing.T) {
	indexConfiguration := store.IndexConfiguration{
		ID:           1,
		RepositoryID: 42,
		Data: []byte(`{
			"shared_steps": [
				{
					"root": "/",
					"image": "node:12",
					"commands": [
						"yarn install --frozen-lockfile --non-interactive",
					],
				}
			],
			"index_jobs": [
				{
					"steps": [
						{
							// Comments are the future
							"image": "go:latest",
							"commands": ["go mod vendor"],
						}
					],
					"indexer": "lsif-go",
					"indexer_args": ["--no-animation"],
				},
				{
					"root": "web/",
					"indexer": "lsif-tsc",
					"indexer_args": ["-p", "."],
					"outfile": "lsif.dump",
				},
			]
		}`),
	}

	mockStore := storemocks.NewMockStore()
	mockStore.TransactFunc.SetDefaultReturn(mockStore, nil)
	mockStore.GetRepositoriesWithIndexConfigurationFunc.SetDefaultReturn([]int{42}, nil)
	mockStore.GetIndexConfigurationByRepositoryIDFunc.SetDefaultReturn(indexConfiguration, true, nil)

	mockGitserverClient := gitservermocks.NewMockClient()
	mockGitserverClient.HeadFunc.SetDefaultHook(func(ctx context.Context, store store.Store, repositoryID int) (string, error) {
		return fmt.Sprintf("c%d", repositoryID), nil
	})

	scheduler := &Scheduler{
		store:           mockStore,
		gitserverClient: mockGitserverClient,
		metrics:         NewSchedulerMetrics(metrics.TestRegisterer),
	}

	if err := scheduler.Handle(context.Background()); err != nil {
		t.Fatalf("unexpected error performing update: %s", err)
	}

	if len(mockStore.GetIndexConfigurationByRepositoryIDFunc.History()) != 1 {
		t.Errorf("unexpected number of calls to GetIndexConfigurationByRepositoryID. want=%d have=%d", 1, len(mockStore.GetIndexConfigurationByRepositoryIDFunc.History()))
	} else {
		var repositoryIDs []int
		for _, call := range mockStore.GetIndexConfigurationByRepositoryIDFunc.History() {
			repositoryIDs = append(repositoryIDs, call.Arg1)
		}
		sort.Ints(repositoryIDs)

		if diff := cmp.Diff([]int{42}, repositoryIDs); diff != "" {
			t.Errorf("unexpected repository identifiers (-want +got):\n%s", diff)
		}
	}

	if len(mockStore.IsQueuedFunc.History()) != 1 {
		t.Errorf("unexpected number of calls to IsQueued. want=%d have=%d", 1, len(mockStore.IsQueuedFunc.History()))
	} else {
		var commits []string
		for _, call := range mockStore.IsQueuedFunc.History() {
			commits = append(commits, call.Arg2)
		}
		sort.Strings(commits)

		if diff := cmp.Diff([]string{"c42"}, commits); diff != "" {
			t.Errorf("unexpected commits (-want +got):\n%s", diff)
		}
	}

	if len(mockStore.InsertIndexFunc.History()) != 2 {
		t.Errorf("unexpected number of calls to InsertIndex. want=%d have=%d", 2, len(mockStore.InsertIndexFunc.History()))
	} else {
		var indexes []store.Index
		for _, call := range mockStore.InsertIndexFunc.History() {
			indexes = append(indexes, call.Arg1)
		}

		expectedIndexes := []store.Index{
			{
				RepositoryID: 42,
				Commit:       "c42",
				State:        "queued",
				DockerSteps: []store.DockerStep{
					{
						Root:     "/",
						Image:    "node:12",
						Commands: []string{"yarn install --frozen-lockfile --non-interactive"},
					},
					{
						Image:    "go:latest",
						Commands: []string{"go mod vendor"},
					},
				},
				Indexer:     "lsif-go",
				IndexerArgs: []string{"--no-animation"},
			},
			{
				RepositoryID: 42,
				Commit:       "c42",
				State:        "queued",
				DockerSteps: []store.DockerStep{
					{
						Root:     "/",
						Image:    "node:12",
						Commands: []string{"yarn install --frozen-lockfile --non-interactive"},
					},
				},
				Root:        "web/",
				Indexer:     "lsif-tsc",
				IndexerArgs: []string{"-p", "."},
				Outfile:     "lsif.dump",
			},
		}
		if diff := cmp.Diff(expectedIndexes, indexes); diff != "" {
			t.Errorf("unexpected indexes (-want +got):\n%s", diff)
		}
	}
}

var yamlIndexConfiguration = []byte(`
shared_steps:
  - root: /
    image: node:12
    commands:
      - yarn install --frozen-lockfile --non-interactive

index_jobs:
  -
    steps:
      - image: go:latest
        commands:
          - go mod vendor
    indexer: lsif-go
    indexer_args:
      - --no-animation
  -
    root: web/
    indexer: lsif-tsc
    indexer_args: ['-p', '.']
    outfile: lsif.dump
`)

func TestUpdateIndexConfigurationInRepository(t *testing.T) {
	mockStore := storemocks.NewMockStore()
	mockStore.TransactFunc.SetDefaultReturn(mockStore, nil)
	mockStore.GetRepositoriesWithIndexConfigurationFunc.SetDefaultReturn([]int{42}, nil)

	mockGitserverClient := gitservermocks.NewMockClient()
	mockGitserverClient.HeadFunc.SetDefaultHook(func(ctx context.Context, store store.Store, repositoryID int) (string, error) {
		return fmt.Sprintf("c%d", repositoryID), nil
	})
	mockGitserverClient.FileExistsFunc.SetDefaultHook(func(ctx context.Context, store store.Store, repositoryID int, commit, file string) (bool, error) {
		return file == "sourcegraph.yaml", nil
	})
<<<<<<< HEAD
	mockGitserverClient.TextFunc.SetDefaultReturn(yamlIndexConfiguration, nil)
=======
	mockGitserverClient.RawContentsFunc.SetDefaultReturn(yamlIndexConfiguration, nil)
>>>>>>> e20550b3

	scheduler := &Scheduler{
		store:           mockStore,
		gitserverClient: mockGitserverClient,
		metrics:         NewSchedulerMetrics(metrics.TestRegisterer),
	}

	if err := scheduler.Handle(context.Background()); err != nil {
		t.Fatalf("unexpected error performing update: %s", err)
	}

	if len(mockStore.IsQueuedFunc.History()) != 1 {
		t.Errorf("unexpected number of calls to IsQueued. want=%d have=%d", 1, len(mockStore.IsQueuedFunc.History()))
	} else {
		var commits []string
		for _, call := range mockStore.IsQueuedFunc.History() {
			commits = append(commits, call.Arg2)
		}
		sort.Strings(commits)

		if diff := cmp.Diff([]string{"c42"}, commits); diff != "" {
			t.Errorf("unexpected commits (-want +got):\n%s", diff)
		}
	}

	if len(mockStore.InsertIndexFunc.History()) != 2 {
		t.Errorf("unexpected number of calls to InsertIndex. want=%d have=%d", 2, len(mockStore.InsertIndexFunc.History()))
	} else {
		var indexes []store.Index
		for _, call := range mockStore.InsertIndexFunc.History() {
			indexes = append(indexes, call.Arg1)
		}

		expectedIndexes := []store.Index{
			{
				RepositoryID: 42,
				Commit:       "c42",
				State:        "queued",
				DockerSteps: []store.DockerStep{
					{
						Root:     "/",
						Image:    "node:12",
						Commands: []string{"yarn install --frozen-lockfile --non-interactive"},
					},
					{
						Image:    "go:latest",
						Commands: []string{"go mod vendor"},
					},
				},
				Indexer:     "lsif-go",
				IndexerArgs: []string{"--no-animation"},
			},
			{
				RepositoryID: 42,
				Commit:       "c42",
				State:        "queued",
				DockerSteps: []store.DockerStep{
					{
						Root:     "/",
						Image:    "node:12",
						Commands: []string{"yarn install --frozen-lockfile --non-interactive"},
					},
				},
				Root:        "web/",
				Indexer:     "lsif-tsc",
				IndexerArgs: []string{"-p", "."},
				Outfile:     "lsif.dump",
			},
		}
		if diff := cmp.Diff(expectedIndexes, indexes); diff != "" {
			t.Errorf("unexpected indexes (-want +got):\n%s", diff)
		}
	}
<<<<<<< HEAD
}

func TestUpdateIndexConfigurationInferred(t *testing.T) {
	mockStore := storemocks.NewMockStore()
	mockStore.TransactFunc.SetDefaultReturn(mockStore, nil)
	mockStore.IndexableRepositoriesFunc.SetDefaultReturn([]store.IndexableRepository{
		{RepositoryID: 41},
		{RepositoryID: 42},
		{RepositoryID: 43},
		{RepositoryID: 44},
	}, nil)
	mockStore.IsQueuedFunc.SetDefaultHook(func(ctx context.Context, repositoryID int, commit string) (bool, error) {
		return repositoryID%2 != 0, nil
	})

	mockGitserverClient := gitservermocks.NewMockClient()
	mockGitserverClient.HeadFunc.SetDefaultHook(func(ctx context.Context, store store.Store, repositoryID int) (string, error) {
		return fmt.Sprintf("c%d", repositoryID), nil
	})
	mockGitserverClient.ListFilesFunc.SetDefaultHook(func(ctx context.Context, store store.Store, repositoryID int, commit string, pattern *regexp.Regexp) ([]string, error) {
		switch repositoryID {
		case 42:
			return []string{"go.mod"}, nil
		case 44:
			return []string{"a/go.mod", "b/go.mod"}, nil
		default:
			return nil, nil
		}
	})

	scheduler := &Scheduler{
		store:           mockStore,
		gitserverClient: mockGitserverClient,
		metrics:         NewSchedulerMetrics(metrics.TestRegisterer),
	}

	if err := scheduler.Handle(context.Background()); err != nil {
		t.Fatalf("unexpected error performing update: %s", err)
	}

	if len(mockStore.IsQueuedFunc.History()) != 4 {
		t.Errorf("unexpected number of calls to IsQueued. want=%d have=%d", 4, len(mockStore.IsQueuedFunc.History()))
	} else {
		var commits []string
		for _, call := range mockStore.IsQueuedFunc.History() {
			commits = append(commits, call.Arg2)
		}
		sort.Strings(commits)

		if diff := cmp.Diff([]string{"c41", "c42", "c43", "c44"}, commits); diff != "" {
			t.Errorf("unexpected commits (-want +got):\n%s", diff)
		}
	}

	if len(mockStore.InsertIndexFunc.History()) != 3 {
		t.Errorf("unexpected number of calls to InsertIndex. want=%d have=%d", 3, len(mockStore.InsertIndexFunc.History()))
	} else {
		indexRoots := map[int][]string{}
		for _, call := range mockStore.InsertIndexFunc.History() {
			indexRoots[call.Arg1.RepositoryID] = append(indexRoots[call.Arg1.RepositoryID], call.Arg1.Root)
		}

		expectedIndexRoots := map[int][]string{
			42: {""},
			44: {"a", "b"},
		}
		if diff := cmp.Diff(expectedIndexRoots, indexRoots); diff != "" {
			t.Errorf("unexpected indexes (-want +got):\n%s", diff)
		}
	}

	if len(mockStore.UpdateIndexableRepositoryFunc.History()) != 2 {
		t.Errorf("unexpected number of calls to UpdateIndexableRepository. want=%d have=%d", 2, len(mockStore.UpdateIndexableRepositoryFunc.History()))
	}
=======
>>>>>>> e20550b3
}<|MERGE_RESOLUTION|>--- conflicted
+++ resolved
@@ -25,73 +25,6 @@
 	os.Exit(m.Run())
 }
 
-<<<<<<< HEAD
-=======
-func TestUpdate(t *testing.T) {
-	mockStore := storemocks.NewMockStore()
-	mockStore.TransactFunc.SetDefaultReturn(mockStore, nil)
-	mockStore.IndexableRepositoriesFunc.SetDefaultReturn([]store.IndexableRepository{
-		{RepositoryID: 41},
-		{RepositoryID: 42},
-		{RepositoryID: 43},
-		{RepositoryID: 44},
-	}, nil)
-	mockStore.IsQueuedFunc.SetDefaultHook(func(ctx context.Context, repositoryID int, commit string) (bool, error) {
-		return repositoryID%2 != 0, nil
-	})
-
-	mockGitserverClient := gitservermocks.NewMockClient()
-	mockGitserverClient.HeadFunc.SetDefaultHook(func(ctx context.Context, store store.Store, repositoryID int) (string, error) {
-		return fmt.Sprintf("c%d", repositoryID), nil
-	})
-
-	scheduler := &Scheduler{
-		store:           mockStore,
-		gitserverClient: mockGitserverClient,
-		metrics:         NewSchedulerMetrics(metrics.TestRegisterer),
-	}
-
-	if err := scheduler.Handle(context.Background()); err != nil {
-		t.Fatalf("unexpected error performing update: %s", err)
-	}
-
-	if len(mockStore.IsQueuedFunc.History()) != 4 {
-		t.Errorf("unexpected number of calls to IsQueued. want=%d have=%d", 4, len(mockStore.IsQueuedFunc.History()))
-	} else {
-		var commits []string
-		for _, call := range mockStore.IsQueuedFunc.History() {
-			commits = append(commits, call.Arg2)
-		}
-		sort.Strings(commits)
-
-		if diff := cmp.Diff([]string{"c41", "c42", "c43", "c44"}, commits); diff != "" {
-			t.Errorf("unexpected commits (-want +got):\n%s", diff)
-		}
-	}
-
-	if len(mockStore.InsertIndexFunc.History()) != 2 {
-		t.Errorf("unexpected number of calls to InsertIndex. want=%d have=%d", 2, len(mockStore.InsertIndexFunc.History()))
-	} else {
-		indexCommits := map[int]string{}
-		for _, call := range mockStore.InsertIndexFunc.History() {
-			indexCommits[call.Arg1.RepositoryID] = call.Arg1.Commit
-		}
-
-		expectedIndexCommits := map[int]string{
-			42: "c42",
-			44: "c44",
-		}
-		if diff := cmp.Diff(expectedIndexCommits, indexCommits); diff != "" {
-			t.Errorf("unexpected indexes (-want +got):\n%s", diff)
-		}
-	}
-
-	if len(mockStore.UpdateIndexableRepositoryFunc.History()) != 2 {
-		t.Errorf("unexpected number of calls to UpdateIndexableRepository. want=%d have=%d", 2, len(mockStore.UpdateIndexableRepositoryFunc.History()))
-	}
-}
-
->>>>>>> e20550b3
 func TestUpdateIndexConfigurationInDatabase(t *testing.T) {
 	indexConfiguration := store.IndexConfiguration{
 		ID:           1,
@@ -261,11 +194,7 @@
 	mockGitserverClient.FileExistsFunc.SetDefaultHook(func(ctx context.Context, store store.Store, repositoryID int, commit, file string) (bool, error) {
 		return file == "sourcegraph.yaml", nil
 	})
-<<<<<<< HEAD
-	mockGitserverClient.TextFunc.SetDefaultReturn(yamlIndexConfiguration, nil)
-=======
 	mockGitserverClient.RawContentsFunc.SetDefaultReturn(yamlIndexConfiguration, nil)
->>>>>>> e20550b3
 
 	scheduler := &Scheduler{
 		store:           mockStore,
@@ -339,7 +268,6 @@
 			t.Errorf("unexpected indexes (-want +got):\n%s", diff)
 		}
 	}
-<<<<<<< HEAD
 }
 
 func TestUpdateIndexConfigurationInferred(t *testing.T) {
@@ -414,6 +342,4 @@
 	if len(mockStore.UpdateIndexableRepositoryFunc.History()) != 2 {
 		t.Errorf("unexpected number of calls to UpdateIndexableRepository. want=%d have=%d", 2, len(mockStore.UpdateIndexableRepositoryFunc.History()))
 	}
-=======
->>>>>>> e20550b3
 }