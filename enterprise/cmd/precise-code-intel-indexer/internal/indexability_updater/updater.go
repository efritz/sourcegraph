--- conflicted
+++ resolved
@@ -2,11 +2,8 @@
 
 import (
 	"context"
-<<<<<<< HEAD
 	"regexp"
-=======
 	"os"
->>>>>>> cf65dec2
 	"time"
 
 	"github.com/inconshreveable/log15"
