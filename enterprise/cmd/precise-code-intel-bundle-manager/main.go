--- conflicted
+++ resolved
@@ -47,11 +47,7 @@
 		disableJanitor      = mustParseBool(rawDisableJanitor, "PRECISE_CODE_INTEL_DISABLE_JANITOR")
 	)
 
-<<<<<<< HEAD
-	codeIntelDB := // TODO
-=======
-	_ = mustInitializeCodeIntelDatabase()
->>>>>>> 5747e3dc
+	codeIntelDB := mustInitializeCodeIntelDatabase()
 
 	storeCache, err := sqlitereader.NewStoreCache(readerDataCacheSize)
 	if err != nil {
