--- conflicted
+++ resolved
@@ -32,7 +32,6 @@
 		Registerer: prometheus.DefaultRegisterer,
 	}
 
-<<<<<<< HEAD
 	if err := initServices(ctx, db); err != nil {
 		return err
 	}
@@ -42,9 +41,6 @@
 	}
 
 	resolver, err := newResolver(ctx, observationContext)
-=======
-	resolver, err := newResolver(ctx, db, observationContext)
->>>>>>> 5db4bba5
 	if err != nil {
 		return err
 	}
