--- conflicted
+++ resolved
@@ -7,28 +7,12 @@
 import { RouteComponentProps } from 'react-router'
 import { Timestamp } from '../../../components/time/Timestamp'
 import { Collapsible } from '../../../components/Collapsible'
-import { fetchLsifUploads } from './backend'
 import { Toggle } from '../../../../../shared/src/components/Toggle'
 
-<<<<<<< HEAD
-const LsifDumpNode: FunctionComponent<{ node: GQL.ILSIFDump }> = ({ node }) => (
-    <div className="w-100 list-group-item py-2 lsif-data__main">
-        <div className="lsif-data__meta">
-            <div className="lsif-data__meta-root">
-                <code className="e2e-dump-commit">{node.projectRoot.commit.abbreviatedOID}</code>
-                <span className="ml-2">
-                    <Link to={node.projectRoot.url}>
-                        <strong className="e2e-dump-path">{node.projectRoot.path || '/'}</strong>
-                    </Link>
-                </span>
-            </div>
-        </div>
-=======
 interface HideIncompleteLSIFUploadsToggleProps {
     onlyCompleted: boolean
     onToggle: (enabled: boolean) => void
 }
->>>>>>> a2ce2654
 
 const HideIncompleteLSIFUploadsToggle: FunctionComponent<HideIncompleteLSIFUploadsToggleProps> = ({
     onlyCompleted,
