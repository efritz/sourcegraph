--- conflicted
+++ resolved
@@ -1816,18 +1816,15 @@
     seed_mapper_completed_at timestamp with time zone,
     reducer_started_at timestamp with time zone,
     reducer_completed_at timestamp with time zone,
-<<<<<<< HEAD
     num_path_records_total integer,
     num_reference_records_total integer,
     num_count_records_total integer,
     num_path_records_processed integer,
     num_reference_records_processed integer,
-    num_count_records_processed integer
-=======
+    num_count_records_processed integer,
     max_definition_id bigint NOT NULL,
     max_reference_id bigint NOT NULL,
     max_path_id bigint NOT NULL
->>>>>>> 23f3532a
 );
 
 CREATE SEQUENCE codeintel_ranking_progress_id_seq
