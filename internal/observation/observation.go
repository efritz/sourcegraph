// Package observation provides a unified way to wrap an operation with logging, tracing, and metrics.
//
// High-level ideas:
//
<<<<<<< HEAD
//     - Each service creates an observation Context that wraps a root logger, tracer,
//       and a metrics registerer.
//
//     - An observation Context can create an observation Operation with a reference to
//       the root logger and tracer. An operation is configured with log and trace names,
//       a OperationMetrics value, and any log fields or metric labels appropriate for
//       the operation.
//
//     - An observation Operation can be prepared with its `With` method, which will prepare
//       a trace and some state to be reconciled later. This method returns a function that,
//       when deferred, will emit metrics, additional logs, and finalize the trace span.
=======
//     - Each service creates an observation Context that carries a root logger, tracer,
//       and a metrics registerer as its context.
//
//     - An observation Context can create an observation Operation which represents a
//       section of code that can be invoked many times. An observation Operation is
//       configured with state that applies to all invocation of the code.
//
//     - An observation Operation can wrap a an invocation of a section of code by calling its
//       With method. This prepares a trace and some state to be reconciled after the invocation
//       has completed. The With method returns a function that, when deferred, will emit metrics,
//       additional logs, and finalize the trace span.
>>>>>>> 2e444f43
//
// Sample usage:
//
//     observationContext := observation.NewContex(
//         log15.Root(),
//         &trace.Tracer{Tracer: opentracing.GlobalTracer()},
//         prometheus.DefaultRegisterer,
//     )
//
//     metrics := metrics.NewOperationMetrics(
//         "some_service",
//         "thing",
//         metrics.WithLabels("op"),
//     )
//
//     operation := observationContext.Operation(observation.Op{
<<<<<<< HEAD
//         LogName:      "Thing.SomeOperation",
//         TraceName:    "thing.some-operation",
=======
//         Name:         "Thing.SomeOperation",
>>>>>>> 2e444f43
//         MetricLabels: []string{"some_operation"},
//         Metrics:      metrics,
//     })
//
//     function SomeOperation(ctx context.Context) (err error) {
//         // logs and metrics may be available before or after the operation, so they
//         // can be supplied either at the start of the operation, or after in the
//         // defer of endObservation.
//
//         ctx, endObservation := operation.With(ctx, &err, observation.Args{ /* logs and metrics */ })
//         defer func() { endObservation(1, observation.Args{ /* additional logs and metrics */ }) }()
//
//         // ...
//     }
//
// Log fields and metric labels can be supplied at construction of an Operation, at invocation
// of an operation (the With function), or after the invocation completes but before the observation
// has terminated (the endObservation function). Log fields and metric labels are concatenated
// together in the order they are attached to an operation.
package observation

import (
	"context"
	"time"

	"github.com/opentracing/opentracing-go/log"
	"github.com/prometheus/client_golang/prometheus"
	"github.com/sourcegraph/sourcegraph/internal/logging"
	"github.com/sourcegraph/sourcegraph/internal/metrics"
	"github.com/sourcegraph/sourcegraph/internal/trace"
)

<<<<<<< HEAD
// Context holds the root objects that create loggers, trace spans, and registers metrics. Each
// service should create one context on start and use it to create Operation objects owned and
// used by the observed structs that perform the operation it represents.
type Context struct {
	logger     logging.ErrorLogger
	tracer     *trace.Tracer
	registerer prometheus.Registerer
}

// NewContext creates a new context. If the logger, tracer, or registerer passed here is nil,
// the operations created with this context will not have logging, tracing, or metrics enabled,
// respectively.
func NewContext(logger logging.ErrorLogger, tracer *trace.Tracer, registerer prometheus.Registerer) *Context {
	return &Context{
		logger:     logger,
		tracer:     tracer,
		registerer: registerer,
	}
=======
// Context carries context about where to send logs, trace spans, and register
// metrics. It should be created once on service startup, and passed around to
// any location that wants to use it for observing operations.
type Context struct {
	Logger     logging.ErrorLogger
	Tracer     *trace.Tracer
	Registerer prometheus.Registerer
>>>>>>> 2e444f43
}

// Op configures an Operation instance.
type Op struct {
<<<<<<< HEAD
	Metrics   *metrics.OperationMetrics
	TraceName string
	LogName   string
	// MetricLabels that apply for every invocation of this operation.
	MetricLabels []string
	// LogFields that apply for for every invocation of this operation.
	LogFields []log.Field
}

// Operation combines the state of the parent context to create a new operation. This value
// should be owned and used by the code that performs the operation it represents. This will
// immediately register any supplied metric with the context's metric registerer.
func (c *Context) Operation(args Op) *Operation {
	if c.registerer != nil && args.Metrics != nil {
		args.Metrics.MustRegister(c.registerer)
	}

	return &Operation{
		context:      c,
		metrics:      args.Metrics,
		traceName:    args.TraceName,
		logName:      args.LogName,
		metricLabels: args.MetricLabels,
		logFields:    args.LogFields,
	}
}

// Operation represents an interesting section of code that can be invoked.
type Operation struct {
	context      *Context
	metrics      *metrics.OperationMetrics
	traceName    string
	logName      string
	metricLabels []string
	logFields    []log.Field
}

// FinishFn is the shape of the function returned by With and should be invoked within
// a defer directly before the observed function returns.
type FinishFn func(count float64, args Args)

// Args configures the observation behavior of an invocation of an operation.
type Args struct {
	// MetricLabels that apply only to this invocation of the operation.
	MetricLabels []string
	// LogFields that apply only to this invocation of the operation.
	LogFields []log.Field
}

// With prepares the necessary timers, loggers, and metrics to observe the invocation of
// an operation.
func (op *Operation) With(ctx context.Context, err *error, args Args) (context.Context, FinishFn) {
	start := time.Now()
	tr, ctx := op.trace(ctx, args)

=======
	Metrics *metrics.OperationMetrics
	// Name configures the trace and error log names. This string should be of the
	// format {GroupName}.{OperationName}, where both sections are title cased
	// (e.g. Store.GetRepoByID).
	Name string
	// MetricLabels that apply for every invocation of this operation.
	MetricLabels []string
	// LogFields that apply for for every invocation of this operation.
	LogFields []log.Field
}

// Operation combines the state of the parent context to create a new operation. This value
// should be owned and used by the code that performs the operation it represents. This will
// immediately register any supplied metric with the context's metric registerer.
func (c *Context) Operation(args Op) *Operation {
	if c.Registerer != nil && args.Metrics != nil {
		args.Metrics.MustRegister(c.Registerer)
	}

	return &Operation{
		context:      c,
		metrics:      args.Metrics,
		name:         args.Name,
		kebabName:    kebabCase(args.Name),
		metricLabels: args.MetricLabels,
		logFields:    args.LogFields,
	}
}

// Operation represents an interesting section of code that can be invoked.
type Operation struct {
	context      *Context
	metrics      *metrics.OperationMetrics
	name         string
	kebabName    string
	metricLabels []string
	logFields    []log.Field
}

// FinishFn is the shape of the function returned by With and should be invoked within
// a defer directly before the observed function returns.
type FinishFn func(count float64, args Args)

// Args configures the observation behavior of an invocation of an operation.
type Args struct {
	// MetricLabels that apply only to this invocation of the operation.
	MetricLabels []string
	// LogFields that apply only to this invocation of the operation.
	LogFields []log.Field
}

// With prepares the necessary timers, loggers, and metrics to observe the invocation of
// an operation.
func (op *Operation) With(ctx context.Context, err *error, args Args) (context.Context, FinishFn) {
	start := time.Now()
	tr, ctx := op.trace(ctx, args)

>>>>>>> 2e444f43
	return ctx, func(count float64, finishArgs Args) {
		elapsed := time.Since(start).Seconds()
		defaultFinishFields := []log.Field{log.Float64("count", count), log.Float64("elapsed", elapsed)}
		logFields := mergeLogFields(op.logFields, args.LogFields, defaultFinishFields, finishArgs.LogFields)
		metricLabels := mergeLabels(op.metricLabels, args.MetricLabels, finishArgs.MetricLabels)

		op.emitErrorLogs(err, logFields)
		op.emitMetrics(err, count, elapsed, metricLabels)
		op.finishTrace(err, tr, logFields)
	}
}

// trace creates a new Trace object and returns the wrapped context. If any log fields are
// attached to the operation or to the args to With, they are emitted immediately. This returns
// an unmodified context and a nil trace if no tracer was supplied on the observation context.
func (op *Operation) trace(ctx context.Context, args Args) (*trace.Trace, context.Context) {
<<<<<<< HEAD
	if op.context.tracer == nil {
		return nil, ctx
	}

	tr, ctx := op.context.tracer.New(ctx, op.traceName, "")
=======
	if op.context.Tracer == nil {
		return nil, ctx
	}

	tr, ctx := op.context.Tracer.New(ctx, op.kebabName, "")
>>>>>>> 2e444f43
	tr.LogFields(mergeLogFields(op.logFields, args.LogFields)...)
	return tr, ctx
}

// emitErrorLogs will log as message if the operation has failed. This log contains the error
// as well as all of the log fields attached ot the operation, the args to With, and the args
// to the finish function. This does nothing if the no logger was supplied on the observation
// context.
func (op *Operation) emitErrorLogs(err *error, logFields []log.Field) {
<<<<<<< HEAD
	if op.context.logger == nil {
=======
	if op.context.Logger == nil {
>>>>>>> 2e444f43
		return
	}

	var kvs []interface{}
	for _, field := range logFields {
		kvs = append(kvs, field.Key(), field.Value())
	}

<<<<<<< HEAD
	logging.Log(op.context.logger, op.logName, err, kvs...)
=======
	logging.Log(op.context.Logger, op.name, err, kvs...)
>>>>>>> 2e444f43
}

// emitMetrics will emit observe the duration, operation/result, and error counter metrics
// for this operation. This does nothing if no metric was supplied to the observation.
func (op *Operation) emitMetrics(err *error, count, elapsed float64, labels []string) {
	if op.metrics == nil {
		return
	}

	op.metrics.Observe(elapsed, count, err, labels...)
}

// finishTrace will set the error value, log additional fields supplied after the operation's
// execution, and finalize the trace span. This does nothing if no trace was constructed at
// the start of the operation.
func (op *Operation) finishTrace(err *error, tr *trace.Trace, logFields []log.Field) {
	if tr == nil {
		return
	}

	if err != nil {
		tr.SetError(*err)
	}

	tr.LogFields(logFields...)
	tr.Finish()
}

// mergeLabels flattens slices of slices of strings.
func mergeLabels(groups ...[]string) []string {
	size := 0
	for _, group := range groups {
		size += len(group)
	}

	labels := make([]string, 0, size)
	for _, group := range groups {
		labels = append(labels, group...)
	}

	return labels
}

// mergeLogFields flattens slices of slices of log fields.
func mergeLogFields(groups ...[]log.Field) []log.Field {
	size := 0
	for _, group := range groups {
		size += len(group)
	}

	logFields := make([]log.Field, 0, size)
	for _, group := range groups {
		logFields = append(logFields, group...)
	}

	return logFields
}<|MERGE_RESOLUTION|>--- conflicted
+++ resolved
@@ -2,19 +2,6 @@
 //
 // High-level ideas:
 //
-<<<<<<< HEAD
-//     - Each service creates an observation Context that wraps a root logger, tracer,
-//       and a metrics registerer.
-//
-//     - An observation Context can create an observation Operation with a reference to
-//       the root logger and tracer. An operation is configured with log and trace names,
-//       a OperationMetrics value, and any log fields or metric labels appropriate for
-//       the operation.
-//
-//     - An observation Operation can be prepared with its `With` method, which will prepare
-//       a trace and some state to be reconciled later. This method returns a function that,
-//       when deferred, will emit metrics, additional logs, and finalize the trace span.
-=======
 //     - Each service creates an observation Context that carries a root logger, tracer,
 //       and a metrics registerer as its context.
 //
@@ -26,7 +13,6 @@
 //       With method. This prepares a trace and some state to be reconciled after the invocation
 //       has completed. The With method returns a function that, when deferred, will emit metrics,
 //       additional logs, and finalize the trace span.
->>>>>>> 2e444f43
 //
 // Sample usage:
 //
@@ -43,12 +29,7 @@
 //     )
 //
 //     operation := observationContext.Operation(observation.Op{
-<<<<<<< HEAD
-//         LogName:      "Thing.SomeOperation",
-//         TraceName:    "thing.some-operation",
-=======
 //         Name:         "Thing.SomeOperation",
->>>>>>> 2e444f43
 //         MetricLabels: []string{"some_operation"},
 //         Metrics:      metrics,
 //     })
@@ -81,26 +62,6 @@
 	"github.com/sourcegraph/sourcegraph/internal/trace"
 )
 
-<<<<<<< HEAD
-// Context holds the root objects that create loggers, trace spans, and registers metrics. Each
-// service should create one context on start and use it to create Operation objects owned and
-// used by the observed structs that perform the operation it represents.
-type Context struct {
-	logger     logging.ErrorLogger
-	tracer     *trace.Tracer
-	registerer prometheus.Registerer
-}
-
-// NewContext creates a new context. If the logger, tracer, or registerer passed here is nil,
-// the operations created with this context will not have logging, tracing, or metrics enabled,
-// respectively.
-func NewContext(logger logging.ErrorLogger, tracer *trace.Tracer, registerer prometheus.Registerer) *Context {
-	return &Context{
-		logger:     logger,
-		tracer:     tracer,
-		registerer: registerer,
-	}
-=======
 // Context carries context about where to send logs, trace spans, and register
 // metrics. It should be created once on service startup, and passed around to
 // any location that wants to use it for observing operations.
@@ -108,68 +69,10 @@
 	Logger     logging.ErrorLogger
 	Tracer     *trace.Tracer
 	Registerer prometheus.Registerer
->>>>>>> 2e444f43
 }
 
 // Op configures an Operation instance.
 type Op struct {
-<<<<<<< HEAD
-	Metrics   *metrics.OperationMetrics
-	TraceName string
-	LogName   string
-	// MetricLabels that apply for every invocation of this operation.
-	MetricLabels []string
-	// LogFields that apply for for every invocation of this operation.
-	LogFields []log.Field
-}
-
-// Operation combines the state of the parent context to create a new operation. This value
-// should be owned and used by the code that performs the operation it represents. This will
-// immediately register any supplied metric with the context's metric registerer.
-func (c *Context) Operation(args Op) *Operation {
-	if c.registerer != nil && args.Metrics != nil {
-		args.Metrics.MustRegister(c.registerer)
-	}
-
-	return &Operation{
-		context:      c,
-		metrics:      args.Metrics,
-		traceName:    args.TraceName,
-		logName:      args.LogName,
-		metricLabels: args.MetricLabels,
-		logFields:    args.LogFields,
-	}
-}
-
-// Operation represents an interesting section of code that can be invoked.
-type Operation struct {
-	context      *Context
-	metrics      *metrics.OperationMetrics
-	traceName    string
-	logName      string
-	metricLabels []string
-	logFields    []log.Field
-}
-
-// FinishFn is the shape of the function returned by With and should be invoked within
-// a defer directly before the observed function returns.
-type FinishFn func(count float64, args Args)
-
-// Args configures the observation behavior of an invocation of an operation.
-type Args struct {
-	// MetricLabels that apply only to this invocation of the operation.
-	MetricLabels []string
-	// LogFields that apply only to this invocation of the operation.
-	LogFields []log.Field
-}
-
-// With prepares the necessary timers, loggers, and metrics to observe the invocation of
-// an operation.
-func (op *Operation) With(ctx context.Context, err *error, args Args) (context.Context, FinishFn) {
-	start := time.Now()
-	tr, ctx := op.trace(ctx, args)
-
-=======
 	Metrics *metrics.OperationMetrics
 	// Name configures the trace and error log names. This string should be of the
 	// format {GroupName}.{OperationName}, where both sections are title cased
@@ -227,7 +130,6 @@
 	start := time.Now()
 	tr, ctx := op.trace(ctx, args)
 
->>>>>>> 2e444f43
 	return ctx, func(count float64, finishArgs Args) {
 		elapsed := time.Since(start).Seconds()
 		defaultFinishFields := []log.Field{log.Float64("count", count), log.Float64("elapsed", elapsed)}
@@ -244,19 +146,11 @@
 // attached to the operation or to the args to With, they are emitted immediately. This returns
 // an unmodified context and a nil trace if no tracer was supplied on the observation context.
 func (op *Operation) trace(ctx context.Context, args Args) (*trace.Trace, context.Context) {
-<<<<<<< HEAD
-	if op.context.tracer == nil {
-		return nil, ctx
-	}
-
-	tr, ctx := op.context.tracer.New(ctx, op.traceName, "")
-=======
 	if op.context.Tracer == nil {
 		return nil, ctx
 	}
 
 	tr, ctx := op.context.Tracer.New(ctx, op.kebabName, "")
->>>>>>> 2e444f43
 	tr.LogFields(mergeLogFields(op.logFields, args.LogFields)...)
 	return tr, ctx
 }
@@ -266,11 +160,7 @@
 // to the finish function. This does nothing if the no logger was supplied on the observation
 // context.
 func (op *Operation) emitErrorLogs(err *error, logFields []log.Field) {
-<<<<<<< HEAD
-	if op.context.logger == nil {
-=======
 	if op.context.Logger == nil {
->>>>>>> 2e444f43
 		return
 	}
 
@@ -279,11 +169,7 @@
 		kvs = append(kvs, field.Key(), field.Value())
 	}
 
-<<<<<<< HEAD
-	logging.Log(op.context.logger, op.logName, err, kvs...)
-=======
 	logging.Log(op.context.Logger, op.name, err, kvs...)
->>>>>>> 2e444f43
 }
 
 // emitMetrics will emit observe the duration, operation/result, and error counter metrics
