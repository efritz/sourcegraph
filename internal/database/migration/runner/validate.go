--- conflicted
+++ resolved
@@ -2,11 +2,6 @@
 
 import (
 	"context"
-<<<<<<< HEAD
-
-	"github.com/cockroachdb/errors"
-=======
->>>>>>> 63b2ae86
 
 	"github.com/sourcegraph/sourcegraph/internal/database/migration/definition"
 )
@@ -114,11 +109,6 @@
 func (r *Runner) lockedVersion(ctx context.Context, schemaContext schemaContext) (_ schemaVersion, err error) {
 	if unlock, err := r.pollLock(ctx, schemaContext.store); err != nil {
 		return schemaVersion{}, err
-<<<<<<< HEAD
-	} else if !locked {
-		return schemaVersion{}, errors.Newf("failed to acquire migration lock")
-=======
->>>>>>> 63b2ae86
 	} else {
 		defer func() { err = unlock(err) }()
 	}
