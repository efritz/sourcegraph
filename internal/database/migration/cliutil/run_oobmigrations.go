--- conflicted
+++ resolved
@@ -99,13 +99,12 @@
 
 		return migrations, nil
 	}
-<<<<<<< HEAD
 
 	if len(ids) == 0 {
 		go runner.Start()
-	} else {
-		go runner.StartPartial(ids)
-	}
+  } else {
+  	go runner.StartPartial(ids)
+  }
 	defer runner.Stop()
 
 	for range time.NewTicker(time.Second).C {
@@ -116,20 +115,6 @@
 
 		sort.Slice(migrations, func(i, j int) bool { return migrations[i].ID < migrations[j].ID })
 
-=======
-
-	go runner.Start()
-	defer runner.Stop()
-
-	for range time.NewTicker(time.Second).C {
-		migrations, err := getMigrations()
-		if err != nil {
-			return err
-		}
-
-		sort.Slice(migrations, func(i, j int) bool { return migrations[i].ID < migrations[j].ID })
-
->>>>>>> 527450af
 		incomplete := migrations[:0]
 		for _, m := range migrations {
 			if !m.Complete() {
