package migrations

import (
	"context"
	"time"

	"github.com/sourcegraph/sourcegraph/internal/conf/conftypes"
	"github.com/sourcegraph/sourcegraph/internal/database"
	"github.com/sourcegraph/sourcegraph/internal/database/basestore"
	"github.com/sourcegraph/sourcegraph/internal/encryption/keyring"
	"github.com/sourcegraph/sourcegraph/internal/oobmigration"
	"github.com/sourcegraph/sourcegraph/internal/oobmigration/migrations/batches"
)

func RegisterOSSMigrators(ctx context.Context, db database.DB, runner *oobmigration.Runner) error {
	keyring := keyring.Default()

<<<<<<< HEAD
	return registerOSSMigrators(runner, migratorDependencies{
=======
	return registerOSSMigrators(runner, false, migratorDependencies{
>>>>>>> 527450af
		store:   basestore.NewWithHandle(db.Handle()),
		keyring: &keyring,
	})
}

type StoreFactory interface {
	Store(ctx context.Context, schemaName string) (*basestore.Store, error)
}

func RegisterOSSMigratorsUsingConfAndStoreFactory(
	ctx context.Context,
	db database.DB,
	runner *oobmigration.Runner,
	conf conftypes.UnifiedQuerier,
	storeFactory StoreFactory,
) error {
	keys, err := keyring.NewRing(ctx, conf.SiteConfig().EncryptionKeys)
	if err != nil {
		return err
	}
	if keys == nil {
		keys = &keyring.Ring{}
	}

<<<<<<< HEAD
	return registerOSSMigrators(runner, migratorDependencies{
=======
	return registerOSSMigrators(runner, true, migratorDependencies{
>>>>>>> 527450af
		store:   basestore.NewWithHandle(db.Handle()),
		keyring: keys,
	})
}

type migratorDependencies struct {
	store   *basestore.Store
	keyring *keyring.Ring
}

<<<<<<< HEAD
func registerOSSMigrators(runner *oobmigration.Runner, deps migratorDependencies) error {
	return RegisterAll(runner, []TaggedMigrator{
=======
func registerOSSMigrators(runner *oobmigration.Runner, noDelay bool, deps migratorDependencies) error {
	return RegisterAll(runner, noDelay, []TaggedMigrator{
>>>>>>> 527450af
		batches.NewExternalServiceWebhookMigratorWithDB(deps.store, deps.keyring.ExternalServiceKey, 50),
	})
}

type TaggedMigrator interface {
	oobmigration.Migrator
	ID() int
	Interval() time.Duration
}

func RegisterAll(runner *oobmigration.Runner, noDelay bool, migrators []TaggedMigrator) error {
	for _, migrator := range migrators {
		options := oobmigration.MigratorOptions{Interval: migrator.Interval()}
		if noDelay {
			options.Interval = time.Nanosecond
		}

		if err := runner.Register(migrator.ID(), migrator, options); err != nil {
			return err
		}
	}

	return nil
}<|MERGE_RESOLUTION|>--- conflicted
+++ resolved
@@ -15,11 +15,7 @@
 func RegisterOSSMigrators(ctx context.Context, db database.DB, runner *oobmigration.Runner) error {
 	keyring := keyring.Default()
 
-<<<<<<< HEAD
-	return registerOSSMigrators(runner, migratorDependencies{
-=======
 	return registerOSSMigrators(runner, false, migratorDependencies{
->>>>>>> 527450af
 		store:   basestore.NewWithHandle(db.Handle()),
 		keyring: &keyring,
 	})
@@ -44,11 +40,7 @@
 		keys = &keyring.Ring{}
 	}
 
-<<<<<<< HEAD
-	return registerOSSMigrators(runner, migratorDependencies{
-=======
 	return registerOSSMigrators(runner, true, migratorDependencies{
->>>>>>> 527450af
 		store:   basestore.NewWithHandle(db.Handle()),
 		keyring: keys,
 	})
@@ -59,13 +51,8 @@
 	keyring *keyring.Ring
 }
 
-<<<<<<< HEAD
-func registerOSSMigrators(runner *oobmigration.Runner, deps migratorDependencies) error {
-	return RegisterAll(runner, []TaggedMigrator{
-=======
 func registerOSSMigrators(runner *oobmigration.Runner, noDelay bool, deps migratorDependencies) error {
 	return RegisterAll(runner, noDelay, []TaggedMigrator{
->>>>>>> 527450af
 		batches.NewExternalServiceWebhookMigratorWithDB(deps.store, deps.keyring.ExternalServiceKey, 50),
 	})
 }
