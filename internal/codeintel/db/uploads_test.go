--- conflicted
+++ resolved
@@ -190,9 +190,6 @@
 	}
 }
 
-<<<<<<< HEAD
-func TestInsertUploadUploading(t *testing.T) {
-=======
 func TestQueueSize(t *testing.T) {
 	if testing.Short() {
 		t.Skip()
@@ -222,15 +219,13 @@
 	}
 }
 
-func TestEnqueue(t *testing.T) {
->>>>>>> 11fe76d8
-	if testing.Short() {
-		t.Skip()
-	}
-	dbtesting.SetupGlobalTestDB(t)
-	db := testDB()
-
-<<<<<<< HEAD
+func TestInsertUploadUploading(t *testing.T) {
+	if testing.Short() {
+		t.Skip()
+	}
+	dbtesting.SetupGlobalTestDB(t)
+	db := testDB()
+
 	id, err := db.InsertUpload(context.Background(), &Upload{
 		Commit:       makeCommit(1),
 		Root:         "sub/",
@@ -254,7 +249,6 @@
 		FailureStacktrace: nil,
 		StartedAt:         nil,
 		FinishedAt:        nil,
-		TracingContext:    "{}",
 		RepositoryID:      50,
 		Indexer:           "lsif-go",
 		NumParts:          3,
@@ -291,9 +285,6 @@
 		NumParts:      1,
 		UploadedParts: []int{0},
 	})
-=======
-	id, err := db.Enqueue(context.Background(), makeCommit(1), "sub/", 50, "lsif-go")
->>>>>>> 11fe76d8
 	if err != nil {
 		t.Fatalf("unexpected error enqueueing upload: %s", err)
 	}
@@ -310,10 +301,6 @@
 		FailureStacktrace: nil,
 		StartedAt:         nil,
 		FinishedAt:        nil,
-<<<<<<< HEAD
-		TracingContext:    "{}",
-=======
->>>>>>> 11fe76d8
 		RepositoryID:      50,
 		Indexer:           "lsif-go",
 		NumParts:          1,
@@ -335,56 +322,35 @@
 	}
 }
 
-<<<<<<< HEAD
 func TestMarkQueued(t *testing.T) {
-=======
-func TestMarkComplete(t *testing.T) {
->>>>>>> 11fe76d8
 	if testing.Short() {
 		t.Skip()
 	}
 	dbtesting.SetupGlobalTestDB(t)
 	db := &dbImpl{db: dbconn.Global}
 
-<<<<<<< HEAD
 	insertUploads(t, dbconn.Global, Upload{ID: 1, State: "uploading"})
 
 	if err := db.MarkQueued(context.Background(), 1); err != nil {
 		t.Fatalf("unexpected error marking upload as queued: %s", err)
-=======
-	insertUploads(t, dbconn.Global, Upload{ID: 1, State: "queued"})
-
-	if err := db.MarkComplete(context.Background(), 1); err != nil {
-		t.Fatalf("unexpected error marking upload as completed: %s", err)
->>>>>>> 11fe76d8
 	}
 
 	if upload, exists, err := db.GetUploadByID(context.Background(), 1); err != nil {
 		t.Fatalf("unexpected error getting upload: %s", err)
 	} else if !exists {
 		t.Fatal("expected record to exist")
-<<<<<<< HEAD
 	} else if upload.State != "queued" {
 		t.Errorf("unexpected state. want=%q have=%q", "queued", upload.State)
 	}
 }
 
 func TestAddUploadPart(t *testing.T) {
-=======
-	} else if upload.State != "completed" {
-		t.Errorf("unexpected state. want=%q have=%q", "completed", upload.State)
-	}
-}
-
-func TestMarkErrored(t *testing.T) {
->>>>>>> 11fe76d8
 	if testing.Short() {
 		t.Skip()
 	}
 	dbtesting.SetupGlobalTestDB(t)
 	db := &dbImpl{db: dbconn.Global}
 
-<<<<<<< HEAD
 	insertUploads(t, dbconn.Global, Upload{ID: 1, State: "uploading"})
 
 	for _, part := range []int{1, 5, 2, 3, 2, 2, 1, 6} {
@@ -392,28 +358,59 @@
 			t.Fatalf("unexpected error adding upload part: %s", err)
 		}
 	}
-=======
-	insertUploads(t, dbconn.Global, Upload{ID: 1, State: "queued"})
-
-	if err := db.MarkErrored(context.Background(), 1, "oops", ""); err != nil {
-		t.Fatalf("unexpected error marking upload as errored: %s", err)
-	}
-
->>>>>>> 11fe76d8
 	if upload, exists, err := db.GetUploadByID(context.Background(), 1); err != nil {
 		t.Fatalf("unexpected error getting upload: %s", err)
 	} else if !exists {
 		t.Fatal("expected record to exist")
-<<<<<<< HEAD
 	} else {
 		sort.Ints(upload.UploadedParts)
 		if diff := cmp.Diff([]int{1, 2, 3, 5, 6}, upload.UploadedParts); diff != "" {
 			t.Errorf("unexpected upload parts (-want +got):\n%s", diff)
 		}
-=======
+	}
+}
+
+func TestMarkComplete(t *testing.T) {
+	if testing.Short() {
+		t.Skip()
+	}
+	dbtesting.SetupGlobalTestDB(t)
+	db := &dbImpl{db: dbconn.Global}
+
+	insertUploads(t, dbconn.Global, Upload{ID: 1, State: "queued"})
+
+	if err := db.MarkComplete(context.Background(), 1); err != nil {
+		t.Fatalf("unexpected error marking upload as completed: %s", err)
+	}
+
+	if upload, exists, err := db.GetUploadByID(context.Background(), 1); err != nil {
+		t.Fatalf("unexpected error getting upload: %s", err)
+	} else if !exists {
+		t.Fatal("expected record to exist")
+	} else if upload.State != "completed" {
+		t.Errorf("unexpected state. want=%q have=%q", "completed", upload.State)
+	}
+}
+
+func TestMarkErrored(t *testing.T) {
+	if testing.Short() {
+		t.Skip()
+	}
+	dbtesting.SetupGlobalTestDB(t)
+	db := &dbImpl{db: dbconn.Global}
+
+	insertUploads(t, dbconn.Global, Upload{ID: 1, State: "queued"})
+
+	if err := db.MarkErrored(context.Background(), 1, "oops", ""); err != nil {
+		t.Fatalf("unexpected error marking upload as errored: %s", err)
+	}
+
+	if upload, exists, err := db.GetUploadByID(context.Background(), 1); err != nil {
+		t.Fatalf("unexpected error getting upload: %s", err)
+	} else if !exists {
+		t.Fatal("expected record to exist")
 	} else if upload.State != "errored" {
 		t.Errorf("unexpected state. want=%q have=%q", "errored", upload.State)
->>>>>>> 11fe76d8
 	}
 }
 
