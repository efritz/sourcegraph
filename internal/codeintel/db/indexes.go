package db

import (
	"context"
	"database/sql"
	"time"

	"github.com/keegancsmith/sqlf"
)

// Index is a subset of the lsif_indexes table and stores both processed and unprocessed
// records.
type Index struct {
	ID                int        `json:"id"`
	Commit            string     `json:"commit"`
	QueuedAt          time.Time  `json:"queuedAt"`
	State             string     `json:"state"`
	FailureSummary    *string    `json:"failureSummary"`
	FailureStacktrace *string    `json:"failureStacktrace"`
	StartedAt         *time.Time `json:"startedAt"`
	FinishedAt        *time.Time `json:"finishedAt"`
	RepositoryID      int        `json:"repositoryId"`
	Rank              *int       `json:"placeInQueue"`
}

// scanIndexes scans a slice of indexes from the return value of `*dbImpl.query`.
func scanIndexes(rows *sql.Rows, queryErr error) (_ []Index, err error) {
	if queryErr != nil {
		return nil, queryErr
	}
	defer func() { err = closeRows(rows, err) }()

	var indexes []Index
	for rows.Next() {
		var index Index
		if err := rows.Scan(
			&index.ID,
			&index.Commit,
			&index.QueuedAt,
			&index.State,
			&index.FailureSummary,
			&index.FailureStacktrace,
			&index.StartedAt,
			&index.FinishedAt,
			&index.RepositoryID,
			&index.Rank,
		); err != nil {
			return nil, err
		}

		indexes = append(indexes, index)
	}

	return indexes, nil
}

// scanFirstIndex scans a slice of indexes from the return value of `*dbImpl.query` and returns the first.
func scanFirstIndex(rows *sql.Rows, err error) (Index, bool, error) {
	indexes, err := scanIndexes(rows, err)
	if err != nil || len(indexes) == 0 {
		return Index{}, false, err
	}
	return indexes[0], true, nil
}

// scanFirstIndexInterface scans a slice of indexes from the return value of `*dbImpl.query` and returns the first.
func scanFirstIndexInterface(rows *sql.Rows, err error) (interface{}, bool, error) {
	return scanFirstIndex(rows, err)
}

// GetIndexByID returns an index by its identifier and boolean flag indicating its existence.
func (db *dbImpl) GetIndexByID(ctx context.Context, id int) (Index, bool, error) {
	return scanFirstIndex(db.query(ctx, sqlf.Sprintf(`
		SELECT
			u.id,
			u.commit,
			u.queued_at,
			u.state,
			u.failure_summary,
			u.failure_stacktrace,
			u.started_at,
			u.finished_at,
			u.repository_id,
			s.rank
		FROM lsif_indexes u
		LEFT JOIN (
			SELECT r.id, RANK() OVER (ORDER BY r.queued_at) as rank
			FROM lsif_indexes r
			WHERE r.state = 'queued'
		) s
		ON u.id = s.id
		WHERE u.id = %s
	`, id)))
}

// GetIndexesByRepo returns a list of indexes for a particular repo and the total count of records matching the given conditions.
func (db *dbImpl) GetIndexesByRepo(ctx context.Context, repositoryID int, state, term string, limit, offset int) (_ []Index, _ int, err error) {
	tx, started, err := db.transact(ctx)
	if err != nil {
		return nil, 0, err
	}
	if started {
		defer func() { err = tx.Done(err) }()
	}

	conds := []*sqlf.Query{
		sqlf.Sprintf("u.repository_id = %s", repositoryID),
	}
	if term != "" {
		conds = append(conds, makeIndexSearchCondition(term))
	}
	if state != "" {
		conds = append(conds, sqlf.Sprintf("u.state = %s", state))
	}

	count, _, err := scanFirstInt(tx.query(
		ctx,
		sqlf.Sprintf(`SELECT COUNT(*) FROM lsif_indexes u WHERE %s`, sqlf.Join(conds, " AND ")),
	))
	if err != nil {
		return nil, 0, err
	}

	indexes, err := scanIndexes(tx.query(
		ctx,
		sqlf.Sprintf(`
			SELECT
				u.id,
				u.commit,
				u.queued_at,
				u.state,
				u.failure_summary,
				u.failure_stacktrace,
				u.started_at,
				u.finished_at,
				u.repository_id,
				s.rank
			FROM lsif_indexes u
			LEFT JOIN (
				SELECT r.id, RANK() OVER (ORDER BY r.queued_at) as rank
				FROM lsif_indexes r
				WHERE r.state = 'queued'
			) s
			ON u.id = s.id
			WHERE %s ORDER BY queued_at DESC LIMIT %d OFFSET %d
		`, sqlf.Join(conds, " AND "), limit, offset),
	))
	if err != nil {
		return nil, 0, err
	}

	return indexes, count, nil
}

// makeIndexSearchCondition returns a disjunction of LIKE clauses against all searchable columns of an index.
func makeIndexSearchCondition(term string) *sqlf.Query {
	searchableColumns := []string{
		"commit",
		"failure_summary",
		"failure_stacktrace",
	}

	var termConds []*sqlf.Query
	for _, column := range searchableColumns {
		termConds = append(termConds, sqlf.Sprintf("u."+column+" LIKE %s", "%"+term+"%"))
	}

	return sqlf.Sprintf("(%s)", sqlf.Join(termConds, " OR "))
}

// IndexQueueSize returns the number of indexes in the queued state.
func (db *dbImpl) IndexQueueSize(ctx context.Context) (int, error) {
	count, _, err := scanFirstInt(db.query(
		ctx,
		sqlf.Sprintf(`SELECT COUNT(*) FROM lsif_indexes WHERE state = 'queued'`),
	))

	return count, err
}

// IsQueued returns true if there is an index or an upload for the repository and commit.
func (db *dbImpl) IsQueued(ctx context.Context, repositoryID int, commit string) (bool, error) {
	count, _, err := scanFirstInt(db.query(ctx, sqlf.Sprintf(`
		SELECT COUNT(*) WHERE EXISTS (
			SELECT id FROM lsif_uploads WHERE repository_id = %s AND commit = %s
			UNION
			SELECT id FROM lsif_indexes WHERE repository_id = %s AND commit = %s
		)
	`, repositoryID, commit, repositoryID, commit)))

	return count > 0, err
}

// InsertIndex inserts a new index and returns its identifier.
func (db *dbImpl) InsertIndex(ctx context.Context, index Index) (int, error) {
	id, _, err := scanFirstInt(db.query(
		ctx,
		sqlf.Sprintf(`
			INSERT INTO lsif_indexes (
				commit,
				repository_id,
				state
			) VALUES (%s, %s, %s)
			RETURNING id
		`, index.Commit, index.RepositoryID, index.State),
	))

	return id, err
}

// MarkIndexComplete updates the state of the index to complete.
func (db *dbImpl) MarkIndexComplete(ctx context.Context, id int) (err error) {
	return db.queryForEffect(ctx, sqlf.Sprintf(`
		UPDATE lsif_indexes
		SET state = 'completed', finished_at = clock_timestamp()
		WHERE id = %s
	`, id))
}

// MarkIndexErrored updates the state of the index to errored and updates the failure summary data.
func (db *dbImpl) MarkIndexErrored(ctx context.Context, id int, failureSummary, failureStacktrace string) (err error) {
	return db.queryForEffect(ctx, sqlf.Sprintf(`
		UPDATE lsif_indexes
		SET state = 'errored', finished_at = clock_timestamp(), failure_summary = %s, failure_stacktrace = %s
		WHERE id = %s
	`, failureSummary, failureStacktrace, id))
}

var indexColumnsWithNullRank = []*sqlf.Query{
	sqlf.Sprintf("id"),
	sqlf.Sprintf("commit"),
	sqlf.Sprintf("queued_at"),
	sqlf.Sprintf("state"),
	sqlf.Sprintf("failure_summary"),
	sqlf.Sprintf("failure_stacktrace"),
	sqlf.Sprintf("started_at"),
	sqlf.Sprintf("finished_at"),
	sqlf.Sprintf("repository_id"),
	sqlf.Sprintf("NULL"),
}

// DequeueIndex selects the oldest queued index and locks it with a transaction. If there is such an index,
// the index is returned along with a DB instance which wraps the transaction. This transaction must be closed.
// If there is no such unlocked index, a zero-value index and nil DB will be returned along with a false
// valued flag. This method must not be called from within a transaction.
func (db *dbImpl) DequeueIndex(ctx context.Context) (Index, DB, bool, error) {
	index, tx, ok, err := db.dequeueRecord(ctx, "lsif_indexes", indexColumnsWithNullRank, sqlf.Sprintf("queued_at"), scanFirstIndexInterface)
	if err != nil || !ok {
		return Index{}, tx, ok, err
	}

	return index.(Index), tx, true, nil
}

<<<<<<< HEAD
// DeleteIndexByID deletes an index by its identifier.
func (db *dbImpl) DeleteIndexByID(ctx context.Context, id int) (_ bool, err error) {
	tx, started, err := db.transact(ctx)
	if err != nil {
		return false, err
	}
	if started {
		defer func() { err = tx.Done(err) }()
	}

	_, exists, err := scanFirstInt(tx.query(
		ctx,
		sqlf.Sprintf(`
			DELETE FROM lsif_indexes
			WHERE id = %s
			RETURNING repository_id
		`, id),
	))
	return exists, err
=======
// StalledIndexMaxAge is the maximum allowable duration between updating the state of an
// index as "processing" and locking the index row during processing. An unlocked row that
// is marked as processing likely indicates that the indexer that dequeued the index has
// died. There should be a nearly-zero delay between these states during normal operation.
const StalledIndexMaxAge = time.Second * 5

// ResetStalledIndexes moves all unlocked index processing for more than `StalledIndexMaxAge` back to the
// queued state. This method returns a list of updated index identifiers.
func (db *dbImpl) ResetStalledIndexes(ctx context.Context, now time.Time) ([]int, error) {
	ids, err := scanInts(db.query(
		ctx,
		sqlf.Sprintf(`
			UPDATE lsif_indexes u SET state = 'queued', started_at = null WHERE id = ANY(
				SELECT id FROM lsif_indexes
				WHERE state = 'processing' AND %s - started_at > (%s * interval '1 second')
				FOR UPDATE SKIP LOCKED
			)
			RETURNING u.id
		`, now.UTC(), StalledIndexMaxAge/time.Second),
	))
	if err != nil {
		return nil, err
	}

	return ids, nil
>>>>>>> d5a4eff8
}<|MERGE_RESOLUTION|>--- conflicted
+++ resolved
@@ -252,7 +252,6 @@
 	return index.(Index), tx, true, nil
 }
 
-<<<<<<< HEAD
 // DeleteIndexByID deletes an index by its identifier.
 func (db *dbImpl) DeleteIndexByID(ctx context.Context, id int) (_ bool, err error) {
 	tx, started, err := db.transact(ctx)
@@ -272,7 +271,8 @@
 		`, id),
 	))
 	return exists, err
-=======
+}
+
 // StalledIndexMaxAge is the maximum allowable duration between updating the state of an
 // index as "processing" and locking the index row during processing. An unlocked row that
 // is marked as processing likely indicates that the indexer that dequeued the index has
@@ -298,5 +298,4 @@
 	}
 
 	return ids, nil
->>>>>>> d5a4eff8
 }