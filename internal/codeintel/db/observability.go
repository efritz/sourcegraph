package db

import (
	"context"
	"time"

	"github.com/sourcegraph/sourcegraph/internal/codeintel/bundles/types"
	"github.com/sourcegraph/sourcegraph/internal/metrics"
	"github.com/sourcegraph/sourcegraph/internal/observation"
)

// An ObservedDB wraps another DB with error logging, Prometheus metrics, and tracing.
type ObservedDB struct {
	db                                 DB
	savepointOperation                 *observation.Operation
	rollbackToSavepointOperation       *observation.Operation
	doneOperation                      *observation.Operation
	getUploadByIDOperation             *observation.Operation
	getUploadsByRepoOperation          *observation.Operation
	queueSizeOperation                 *observation.Operation
	insertUploadOperation              *observation.Operation
	addUploadPartOperation             *observation.Operation
	markQueuedOperation                *observation.Operation
	markCompleteOperation              *observation.Operation
	markErroredOperation               *observation.Operation
	dequeueOperation                   *observation.Operation
	getStatesOperation                 *observation.Operation
	deleteUploadByIDOperation          *observation.Operation
	resetStalledOperation              *observation.Operation
	getDumpIDsOperation                *observation.Operation
	getDumpByIDOperation               *observation.Operation
	findClosestDumpsOperation          *observation.Operation
	deleteOldestDumpOperation          *observation.Operation
	updateDumpsVisibleFromTipOperation *observation.Operation
	deleteOverlappingDumpsOperation    *observation.Operation
	getPackageOperation                *observation.Operation
	updatePackagesOperation            *observation.Operation
	sameRepoPagerOperation             *observation.Operation
	updatePackageReferencesOperation   *observation.Operation
	packageReferencePagerOperation     *observation.Operation
	hasCommitOperation                 *observation.Operation
	updateCommitsOperation             *observation.Operation
	indexableRepositoriesOperation     *observation.Operation
	updateIndexableRepositoryOperation *observation.Operation
	getIndexByIDOperation              *observation.Operation
	getIndexesByRepoOperation          *observation.Operation
	indexQueueSizeOperation            *observation.Operation
	isQueuedOperation                  *observation.Operation
	insertIndexOperation               *observation.Operation
	markIndexCompleteOperation         *observation.Operation
	markIndexErroredOperation          *observation.Operation
	dequeueIndexOperation              *observation.Operation
<<<<<<< HEAD
	deleteIndexByIdOperation           *observation.Operation
=======
	resetStalledIndexesOperation       *observation.Operation
>>>>>>> d5a4eff8
	repoUsageStatisticsOperation       *observation.Operation
	repoNameOperation                  *observation.Operation
}

var _ DB = &ObservedDB{}

// NewObservedDB wraps the given DB with error logging, Prometheus metrics, and tracing.
func NewObserved(db DB, observationContext *observation.Context) DB {
	metrics := metrics.NewOperationMetrics(
		observationContext.Registerer,
		"code_intel_db",
		metrics.WithLabels("op"),
		metrics.WithCountHelp("Total number of results returned"),
	)

	return &ObservedDB{
		db: db,
		savepointOperation: observationContext.Operation(observation.Op{
			Name:         "DB.Savepoint",
			MetricLabels: []string{"savepoint"},
			Metrics:      metrics,
		}),
		rollbackToSavepointOperation: observationContext.Operation(observation.Op{
			Name:         "DB.RollbackToSavepoint",
			MetricLabels: []string{"rollback_to_savepoint"},
			Metrics:      metrics,
		}),
		doneOperation: observationContext.Operation(observation.Op{
			Name:         "DB.Done",
			MetricLabels: []string{"done"},
			Metrics:      metrics,
		}),
		getUploadByIDOperation: observationContext.Operation(observation.Op{
			Name:         "DB.GetUploadByID",
			MetricLabels: []string{"get_upload_by_id"},
			Metrics:      metrics,
		}),
		getUploadsByRepoOperation: observationContext.Operation(observation.Op{
			Name:         "DB.GetUploadsByRepo",
			MetricLabels: []string{"get_uploads_by_repo"},
			Metrics:      metrics,
		}),
		queueSizeOperation: observationContext.Operation(observation.Op{
			Name:         "DB.QueueSize",
			MetricLabels: []string{"queue_size"},
			Metrics:      metrics,
		}),
		insertUploadOperation: observationContext.Operation(observation.Op{
			Name:         "DB.InsertUpload",
			MetricLabels: []string{"insert_upload"},
			Metrics:      metrics,
		}),
		addUploadPartOperation: observationContext.Operation(observation.Op{
			Name:         "DB.AddUploadPart",
			MetricLabels: []string{"add_upload_part"},
			Metrics:      metrics,
		}),
		markQueuedOperation: observationContext.Operation(observation.Op{
			Name:         "DB.MarkQueued",
			MetricLabels: []string{"mark_queued"},
			Metrics:      metrics,
		}),
		markCompleteOperation: observationContext.Operation(observation.Op{
			Name:         "DB.MarkComplete",
			MetricLabels: []string{"mark_complete"},
			Metrics:      metrics,
		}),
		markErroredOperation: observationContext.Operation(observation.Op{
			Name:         "DB.MarkErrored",
			MetricLabels: []string{"mark_errored"},
			Metrics:      metrics,
		}),
		dequeueOperation: observationContext.Operation(observation.Op{
			Name:         "DB.Dequeue",
			MetricLabels: []string{"dequeue"},
			Metrics:      metrics,
		}),
		getStatesOperation: observationContext.Operation(observation.Op{
			Name:         "DB.GetStates",
			MetricLabels: []string{"get_states"},
			Metrics:      metrics,
		}),
		deleteUploadByIDOperation: observationContext.Operation(observation.Op{
			Name:         "DB.DeleteUploadByID",
			MetricLabels: []string{"delete_upload_by_id"},
			Metrics:      metrics,
		}),
		resetStalledOperation: observationContext.Operation(observation.Op{
			Name:         "DB.ResetStalled",
			MetricLabels: []string{"reset_stalled"},
			Metrics:      metrics,
		}),
		getDumpIDsOperation: observationContext.Operation(observation.Op{
			Name:         "DB.GetDumpIDs",
			MetricLabels: []string{"get_dump_ids"},
			Metrics:      metrics,
		}),
		getDumpByIDOperation: observationContext.Operation(observation.Op{
			Name:         "DB.GetDumpByID",
			MetricLabels: []string{"get_dump_by_id"},
			Metrics:      metrics,
		}),
		findClosestDumpsOperation: observationContext.Operation(observation.Op{
			Name:         "DB.FindClosestDumps",
			MetricLabels: []string{"find_closest_dumps"},
			Metrics:      metrics,
		}),
		deleteOldestDumpOperation: observationContext.Operation(observation.Op{
			Name:         "DB.DeleteOldestDump",
			MetricLabels: []string{"delete_oldest_dump"},
			Metrics:      metrics,
		}),
		updateDumpsVisibleFromTipOperation: observationContext.Operation(observation.Op{
			Name:         "DB.UpdateDumpsVisibleFromTip",
			MetricLabels: []string{"update_dumps_visible_from_tip"},
			Metrics:      metrics,
		}),
		deleteOverlappingDumpsOperation: observationContext.Operation(observation.Op{
			Name:         "DB.DeleteOverlappingDumps",
			MetricLabels: []string{"delete_overlapping_dumps"},
			Metrics:      metrics,
		}),
		getPackageOperation: observationContext.Operation(observation.Op{
			Name:         "DB.GetPackage",
			MetricLabels: []string{"get_package"},
			Metrics:      metrics,
		}),
		updatePackagesOperation: observationContext.Operation(observation.Op{
			Name:         "DB.UpdatePackages",
			MetricLabels: []string{"update_packages"},
			Metrics:      metrics,
		}),
		sameRepoPagerOperation: observationContext.Operation(observation.Op{
			Name:         "DB.SameRepoPager",
			MetricLabels: []string{"same_repo_pager"},
			Metrics:      metrics,
		}),
		updatePackageReferencesOperation: observationContext.Operation(observation.Op{
			Name:         "DB.UpdatePackageReferences",
			MetricLabels: []string{"update_package_references"},
			Metrics:      metrics,
		}),
		packageReferencePagerOperation: observationContext.Operation(observation.Op{
			Name:         "DB.PackageReferencePager",
			MetricLabels: []string{"package_reference_pager"},
			Metrics:      metrics,
		}),
		hasCommitOperation: observationContext.Operation(observation.Op{
			Name:         "DB.HasCommit",
			MetricLabels: []string{"has_commit"},
			Metrics:      metrics,
		}),
		updateCommitsOperation: observationContext.Operation(observation.Op{
			Name:         "DB.UpdateCommits",
			MetricLabels: []string{"update_commits"},
			Metrics:      metrics,
		}),
		indexableRepositoriesOperation: observationContext.Operation(observation.Op{
			Name:         "DB.IndexableRepositories",
			MetricLabels: []string{"indexable_repositories"},
			Metrics:      metrics,
		}),
		updateIndexableRepositoryOperation: observationContext.Operation(observation.Op{
			Name:         "DB.UpdateIndexableRepository",
			MetricLabels: []string{"update_indexable_repository"},
			Metrics:      metrics,
		}),
		getIndexByIDOperation: observationContext.Operation(observation.Op{
			Name:         "DB.GetIndexByID",
			MetricLabels: []string{"get_index_by_id"},
			Metrics:      metrics,
		}),
		getIndexesByRepoOperation: observationContext.Operation(observation.Op{
			Name:         "DB.GetIndexesByRepo",
			MetricLabels: []string{"get_indexes_by_repo"},
			Metrics:      metrics,
		}),
		indexQueueSizeOperation: observationContext.Operation(observation.Op{
			Name:         "DB.IndexQueueSize",
			MetricLabels: []string{"index_queue_size"},
			Metrics:      metrics,
		}),
		isQueuedOperation: observationContext.Operation(observation.Op{
			Name:         "DB.IsQueued",
			MetricLabels: []string{"is_queued"},
			Metrics:      metrics,
		}),
		insertIndexOperation: observationContext.Operation(observation.Op{
			Name:         "DB.InsertIndex",
			MetricLabels: []string{"insert_index"},
			Metrics:      metrics,
		}),
		markIndexCompleteOperation: observationContext.Operation(observation.Op{
			Name:         "DB.MarkIndexComplete",
			MetricLabels: []string{"mark_index_complete"},
			Metrics:      metrics,
		}),
		markIndexErroredOperation: observationContext.Operation(observation.Op{
			Name:         "DB.MarkIndexErrored",
			MetricLabels: []string{"mark_index_errored"},
			Metrics:      metrics,
		}),
		dequeueIndexOperation: observationContext.Operation(observation.Op{
			Name:         "DB.DequeueIndex",
			MetricLabels: []string{"dequeue_index"},
			Metrics:      metrics,
		}),
<<<<<<< HEAD
		deleteIndexByIdOperation: observationContext.Operation(observation.Op{
			Name:         "DB.DeleteIndexByID",
			MetricLabels: []string{"delete_index_by_id"},
=======
		resetStalledIndexesOperation: observationContext.Operation(observation.Op{
			Name:         "DB.ResetStalledIndexes",
			MetricLabels: []string{"reset_stalled_indexes"},
>>>>>>> d5a4eff8
			Metrics:      metrics,
		}),
		repoUsageStatisticsOperation: observationContext.Operation(observation.Op{
			Name:         "DB.RepoUsageStatistics",
			MetricLabels: []string{"repo_usage_statistics"},
			Metrics:      metrics,
		}),
		repoNameOperation: observationContext.Operation(observation.Op{
			Name:         "DB.RepoName",
			MetricLabels: []string{"repo_name"},
			Metrics:      metrics,
		}),
	}
}

// wrap the given database with the same observed operations as the receiver database.
func (db *ObservedDB) wrap(other DB) DB {
	if other == nil {
		return nil
	}

	return &ObservedDB{
		db:                                 other,
		savepointOperation:                 db.savepointOperation,
		rollbackToSavepointOperation:       db.rollbackToSavepointOperation,
		doneOperation:                      db.doneOperation,
		getUploadByIDOperation:             db.getUploadByIDOperation,
		getUploadsByRepoOperation:          db.getUploadsByRepoOperation,
		queueSizeOperation:                 db.queueSizeOperation,
		insertUploadOperation:              db.insertUploadOperation,
		addUploadPartOperation:             db.addUploadPartOperation,
		markQueuedOperation:                db.markQueuedOperation,
		markCompleteOperation:              db.markCompleteOperation,
		markErroredOperation:               db.markErroredOperation,
		dequeueOperation:                   db.dequeueOperation,
		getStatesOperation:                 db.getStatesOperation,
		deleteUploadByIDOperation:          db.deleteUploadByIDOperation,
		resetStalledOperation:              db.resetStalledOperation,
		getDumpIDsOperation:                db.getDumpIDsOperation,
		getDumpByIDOperation:               db.getDumpByIDOperation,
		findClosestDumpsOperation:          db.findClosestDumpsOperation,
		deleteOldestDumpOperation:          db.deleteOldestDumpOperation,
		updateDumpsVisibleFromTipOperation: db.updateDumpsVisibleFromTipOperation,
		deleteOverlappingDumpsOperation:    db.deleteOverlappingDumpsOperation,
		getPackageOperation:                db.getPackageOperation,
		updatePackagesOperation:            db.updatePackagesOperation,
		sameRepoPagerOperation:             db.sameRepoPagerOperation,
		updatePackageReferencesOperation:   db.updatePackageReferencesOperation,
		packageReferencePagerOperation:     db.packageReferencePagerOperation,
		hasCommitOperation:                 db.hasCommitOperation,
		updateCommitsOperation:             db.updateCommitsOperation,
		indexableRepositoriesOperation:     db.indexableRepositoriesOperation,
		updateIndexableRepositoryOperation: db.updateIndexableRepositoryOperation,
		getIndexByIDOperation:              db.getIndexByIDOperation,
		getIndexesByRepoOperation:          db.getIndexesByRepoOperation,
		indexQueueSizeOperation:            db.indexQueueSizeOperation,
		isQueuedOperation:                  db.isQueuedOperation,
		insertIndexOperation:               db.insertIndexOperation,
		markIndexCompleteOperation:         db.markIndexCompleteOperation,
		markIndexErroredOperation:          db.markIndexErroredOperation,
		dequeueIndexOperation:              db.dequeueIndexOperation,
<<<<<<< HEAD
		deleteIndexByIdOperation:           db.deleteIndexByIdOperation,
=======
		resetStalledIndexesOperation:       db.resetStalledIndexesOperation,
>>>>>>> d5a4eff8
		repoUsageStatisticsOperation:       db.repoUsageStatisticsOperation,
		repoNameOperation:                  db.repoNameOperation,
	}
}

// Transact calls into the inner DB and wraps the resulting value in an ObservedDB.
func (db *ObservedDB) Transact(ctx context.Context) (DB, error) {
	tx, err := db.db.Transact(ctx)
	if err != nil {
		return nil, err
	}

	return db.wrap(tx), nil
}

// Savepoint calls into the inner DB and registers the observed results.
func (db *ObservedDB) Savepoint(ctx context.Context) (_ string, err error) {
	ctx, endObservation := db.savepointOperation.With(ctx, &err, observation.Args{})
	defer endObservation(1, observation.Args{})
	return db.db.Savepoint(ctx)
}

// RollbackToSavepoint calls into the inner DB and registers the observed results.
func (db *ObservedDB) RollbackToSavepoint(ctx context.Context, name string) (err error) {
	ctx, endObservation := db.rollbackToSavepointOperation.With(ctx, &err, observation.Args{})
	defer endObservation(1, observation.Args{})
	return db.db.RollbackToSavepoint(ctx, name)
}

// Done calls into the inner DB and registers the observed results.
func (db *ObservedDB) Done(e error) error {
	var observedErr error = nil
	_, endObservation := db.doneOperation.With(context.Background(), &observedErr, observation.Args{})
	defer endObservation(1, observation.Args{})

	err := db.db.Done(e)
	if err != e {
		// Only observe the error if it's a commit/rollback failure
		observedErr = err
	}
	return err
}

// GetUploadByID calls into the inner DB and registers the observed results.
func (db *ObservedDB) GetUploadByID(ctx context.Context, id int) (_ Upload, _ bool, err error) {
	ctx, endObservation := db.getUploadByIDOperation.With(ctx, &err, observation.Args{})
	defer endObservation(1, observation.Args{})
	return db.db.GetUploadByID(ctx, id)
}

// GetUploadsByRepo calls into the inner DB and registers the observed results.
func (db *ObservedDB) GetUploadsByRepo(ctx context.Context, repositoryID int, state, term string, visibleAtTip bool, limit, offset int) (uploads []Upload, _ int, err error) {
	ctx, endObservation := db.getUploadsByRepoOperation.With(ctx, &err, observation.Args{})
	defer func() { endObservation(float64(len(uploads)), observation.Args{}) }()
	return db.db.GetUploadsByRepo(ctx, repositoryID, state, term, visibleAtTip, limit, offset)
}

// QueueSize  calls into the inner DB and registers the observed results.
func (db *ObservedDB) QueueSize(ctx context.Context) (_ int, err error) {
	ctx, endObservation := db.queueSizeOperation.With(ctx, &err, observation.Args{})
	defer endObservation(1, observation.Args{})
	return db.db.QueueSize(ctx)
}

// InsertUpload calls into the inner DB and registers the observed result.
func (db *ObservedDB) InsertUpload(ctx context.Context, upload Upload) (_ int, err error) {
	ctx, endObservation := db.insertUploadOperation.With(ctx, &err, observation.Args{})
	defer endObservation(1, observation.Args{})
	return db.db.InsertUpload(ctx, upload)
}

// AddUploadPart calls into the inner DB and registers the observed result.
func (db *ObservedDB) AddUploadPart(ctx context.Context, uploadID, partIndex int) (err error) {
	ctx, endObservation := db.addUploadPartOperation.With(ctx, &err, observation.Args{})
	defer endObservation(1, observation.Args{})
	return db.db.AddUploadPart(ctx, uploadID, partIndex)
}

// MarkQueued calls into the inner DB and registers the observed result.
func (db *ObservedDB) MarkQueued(ctx context.Context, uploadID int) (err error) {
	ctx, endObservation := db.markQueuedOperation.With(ctx, &err, observation.Args{})
	defer endObservation(1, observation.Args{})
	return db.db.MarkQueued(ctx, uploadID)
}

// MarkComplete calls into the inner DB and registers the observed results.
func (db *ObservedDB) MarkComplete(ctx context.Context, id int) (err error) {
	ctx, endObservation := db.markCompleteOperation.With(ctx, &err, observation.Args{})
	defer endObservation(1, observation.Args{})
	return db.db.MarkComplete(ctx, id)
}

// MarkErrored calls into the inner DB and registers the observed results.
func (db *ObservedDB) MarkErrored(ctx context.Context, id int, failureSummary, failureStacktrace string) (err error) {
	ctx, endObservation := db.markErroredOperation.With(ctx, &err, observation.Args{})
	defer endObservation(1, observation.Args{})
	return db.db.MarkErrored(ctx, id, failureSummary, failureStacktrace)
}

// Dequeue calls into the inner DB and registers the observed results.
func (db *ObservedDB) Dequeue(ctx context.Context) (_ Upload, _ DB, _ bool, err error) {
	ctx, endObservation := db.dequeueOperation.With(ctx, &err, observation.Args{})
	defer endObservation(1, observation.Args{})

	upload, tx, ok, err := db.db.Dequeue(ctx)
	return upload, db.wrap(tx), ok, err
}

// GetStates calls into the inner DB and registers the observed results.
func (db *ObservedDB) GetStates(ctx context.Context, ids []int) (states map[int]string, err error) {
	ctx, endObservation := db.getStatesOperation.With(ctx, &err, observation.Args{})
	defer func() { endObservation(float64(len(states)), observation.Args{}) }()
	return db.db.GetStates(ctx, ids)
}

// DeleteUploadByID calls into the inner DB and registers the observed results.
func (db *ObservedDB) DeleteUploadByID(ctx context.Context, id int, getTipCommit GetTipCommitFn) (_ bool, err error) {
	ctx, endObservation := db.deleteUploadByIDOperation.With(ctx, &err, observation.Args{})
	defer endObservation(1, observation.Args{})
	return db.db.DeleteUploadByID(ctx, id, getTipCommit)
}

// ResetStalled calls into the inner DB and registers the observed results.
func (db *ObservedDB) ResetStalled(ctx context.Context, now time.Time) (ids []int, err error) {
	ctx, endObservation := db.resetStalledOperation.With(ctx, &err, observation.Args{})
	defer func() { endObservation(float64(len(ids)), observation.Args{}) }()
	return db.db.ResetStalled(ctx, now)
}

// GetDumpIDs calls into the inner DB and registers the observed results.
func (db *ObservedDB) GetDumpIDs(ctx context.Context) (_ []int, err error) {
	ctx, endObservation := db.getDumpIDsOperation.With(ctx, &err, observation.Args{})
	defer endObservation(1, observation.Args{})
	return db.db.GetDumpIDs(ctx)
}

// GetDumpByID calls into the inner DB and registers the observed results.
func (db *ObservedDB) GetDumpByID(ctx context.Context, id int) (_ Dump, _ bool, err error) {
	ctx, endObservation := db.getDumpByIDOperation.With(ctx, &err, observation.Args{})
	defer endObservation(1, observation.Args{})
	return db.db.GetDumpByID(ctx, id)
}

// FindClosestDumps calls into the inner DB and registers the observed results.
func (db *ObservedDB) FindClosestDumps(ctx context.Context, repositoryID int, commit, file string) (dumps []Dump, err error) {
	ctx, endObservation := db.findClosestDumpsOperation.With(ctx, &err, observation.Args{})
	defer func() { endObservation(float64(len(dumps)), observation.Args{}) }()
	return db.db.FindClosestDumps(ctx, repositoryID, commit, file)
}

// DeleteOldestDump calls into the inner DB and registers the observed results.
func (db *ObservedDB) DeleteOldestDump(ctx context.Context) (_ int, _ bool, err error) {
	ctx, endObservation := db.deleteOldestDumpOperation.With(ctx, &err, observation.Args{})
	defer endObservation(1, observation.Args{})
	return db.db.DeleteOldestDump(ctx)
}

// UpdateDumpsVisibleFromTip calls into the inner DB and registers the observed results.
func (db *ObservedDB) UpdateDumpsVisibleFromTip(ctx context.Context, repositoryID int, tipCommit string) (err error) {
	ctx, endObservation := db.updateDumpsVisibleFromTipOperation.With(ctx, &err, observation.Args{})
	defer endObservation(1, observation.Args{})
	return db.db.UpdateDumpsVisibleFromTip(ctx, repositoryID, tipCommit)
}

// DeleteOverlappingDumps calls into the inner DB and registers the observed results.
func (db *ObservedDB) DeleteOverlappingDumps(ctx context.Context, repositoryID int, commit, root, indexer string) (err error) {
	ctx, endObservation := db.deleteOverlappingDumpsOperation.With(ctx, &err, observation.Args{})
	defer endObservation(1, observation.Args{})
	return db.db.DeleteOverlappingDumps(ctx, repositoryID, commit, root, indexer)
}

// GetPackage calls into the inner DB and registers the observed results.
func (db *ObservedDB) GetPackage(ctx context.Context, scheme, name, version string) (_ Dump, _ bool, err error) {
	ctx, endObservation := db.getPackageOperation.With(ctx, &err, observation.Args{})
	defer endObservation(1, observation.Args{})
	return db.db.GetPackage(ctx, scheme, name, version)
}

// UpdatePackages calls into the inner DB and registers the observed results.
func (db *ObservedDB) UpdatePackages(ctx context.Context, packages []types.Package) (err error) {
	ctx, endObservation := db.updatePackagesOperation.With(ctx, &err, observation.Args{})
	defer endObservation(1, observation.Args{})
	return db.db.UpdatePackages(ctx, packages)
}

// SameRepoPager calls into the inner DB and registers the observed results.
func (db *ObservedDB) SameRepoPager(ctx context.Context, repositoryID int, commit, scheme, name, version string, limit int) (_ int, _ ReferencePager, err error) {
	ctx, endObservation := db.sameRepoPagerOperation.With(ctx, &err, observation.Args{})
	defer endObservation(1, observation.Args{})
	return db.db.SameRepoPager(ctx, repositoryID, commit, scheme, name, version, limit)
}

// UpdatePackageReferences calls into the inner DB and registers the observed results.
func (db *ObservedDB) UpdatePackageReferences(ctx context.Context, packageReferences []types.PackageReference) (err error) {
	ctx, endObservation := db.updatePackageReferencesOperation.With(ctx, &err, observation.Args{})
	defer endObservation(1, observation.Args{})
	return db.db.UpdatePackageReferences(ctx, packageReferences)
}

// PackageReferencePager calls into the inner DB and registers the observed results.
func (db *ObservedDB) PackageReferencePager(ctx context.Context, scheme, name, version string, repositoryID, limit int) (_ int, _ ReferencePager, err error) {
	ctx, endObservation := db.packageReferencePagerOperation.With(ctx, &err, observation.Args{})
	defer endObservation(1, observation.Args{})
	return db.db.PackageReferencePager(ctx, scheme, name, version, repositoryID, limit)
}

// HasCommit calls into the inner DB and registers the observed results.
func (db *ObservedDB) HasCommit(ctx context.Context, repositoryID int, commit string) (_ bool, err error) {
	ctx, endObservation := db.hasCommitOperation.With(ctx, &err, observation.Args{})
	defer endObservation(1, observation.Args{})
	return db.db.HasCommit(ctx, repositoryID, commit)
}

// UpdateCommits calls into the inner DB and registers the observed results.
func (db *ObservedDB) UpdateCommits(ctx context.Context, repositoryID int, commits map[string][]string) (err error) {
	ctx, endObservation := db.updateCommitsOperation.With(ctx, &err, observation.Args{})
	defer endObservation(1, observation.Args{})
	return db.db.UpdateCommits(ctx, repositoryID, commits)
}

// IndexableRepositories calls into the inner DB and registers the observed results.
func (db *ObservedDB) IndexableRepositories(ctx context.Context, opts IndexableRepositoryQueryOptions) (_ []IndexableRepository, err error) {
	ctx, endObservation := db.indexableRepositoriesOperation.With(ctx, &err, observation.Args{})
	defer endObservation(1, observation.Args{})
	return db.db.IndexableRepositories(ctx, opts)
}

// UpdateIndexableRepository calls into the inner DB and registers the observed results.
func (db *ObservedDB) UpdateIndexableRepository(ctx context.Context, indexableRepository UpdateableIndexableRepository) (err error) {
	ctx, endObservation := db.updateIndexableRepositoryOperation.With(ctx, &err, observation.Args{})
	defer endObservation(1, observation.Args{})
	return db.db.UpdateIndexableRepository(ctx, indexableRepository)
}

// GetIndexByID calls into the inner DB and registers the observed results.
func (db *ObservedDB) GetIndexByID(ctx context.Context, id int) (_ Index, _ bool, err error) {
	ctx, endObservation := db.getIndexByIDOperation.With(ctx, &err, observation.Args{})
	defer endObservation(1, observation.Args{})
	return db.db.GetIndexByID(ctx, id)
}

// GetIndexesByRepo calls into the inner DB and registers the observed results.
func (db *ObservedDB) GetIndexesByRepo(ctx context.Context, repositoryID int, state, term string, limit, offset int) (_ []Index, _ int, err error) {
	ctx, endObservation := db.getIndexesByRepoOperation.With(ctx, &err, observation.Args{})
	defer endObservation(1, observation.Args{})
	return db.db.GetIndexesByRepo(ctx, repositoryID, state, term, limit, offset)
}

// IndexableRepositories calls into the inner DB and registers the observed results.
func (db *ObservedDB) IndexQueueSize(ctx context.Context) (_ int, err error) {
	ctx, endObservation := db.indexQueueSizeOperation.With(ctx, &err, observation.Args{})
	defer endObservation(1, observation.Args{})
	return db.db.IndexQueueSize(ctx)
}

// IsQueued calls into the inner DB and registers the observed results.
func (db *ObservedDB) IsQueued(ctx context.Context, repositoryID int, commit string) (_ bool, err error) {
	ctx, endObservation := db.isQueuedOperation.With(ctx, &err, observation.Args{})
	defer endObservation(1, observation.Args{})
	return db.db.IsQueued(ctx, repositoryID, commit)
}

// InsertIndex calls into the inner DB and registers the observed results.
func (db *ObservedDB) InsertIndex(ctx context.Context, index Index) (_ int, err error) {
	ctx, endObservation := db.insertIndexOperation.With(ctx, &err, observation.Args{})
	defer endObservation(1, observation.Args{})
	return db.db.InsertIndex(ctx, index)
}

// MarkIndexComplete calls into the inner DB and registers the observed results.
func (db *ObservedDB) MarkIndexComplete(ctx context.Context, id int) (err error) {
	ctx, endObservation := db.markIndexCompleteOperation.With(ctx, &err, observation.Args{})
	defer endObservation(1, observation.Args{})
	return db.db.MarkIndexComplete(ctx, id)
}

// MarkIndexErrored calls into the inner DB and registers the observed results.
func (db *ObservedDB) MarkIndexErrored(ctx context.Context, id int, failureSummary, failureStacktrace string) (err error) {
	ctx, endObservation := db.markIndexErroredOperation.With(ctx, &err, observation.Args{})
	defer endObservation(1, observation.Args{})
	return db.db.MarkIndexErrored(ctx, id, failureSummary, failureStacktrace)
}

// DequeueIndex calls into the inner DB and registers the observed results.
func (db *ObservedDB) DequeueIndex(ctx context.Context) (_ Index, _ DB, _ bool, err error) {
	ctx, endObservation := db.dequeueIndexOperation.With(ctx, &err, observation.Args{})
	defer endObservation(1, observation.Args{})
	return db.db.DequeueIndex(ctx)
}

<<<<<<< HEAD
// DeleteIndexByID calls into the inner DB and registers the observed results.
func (db *ObservedDB) DeleteIndexByID(ctx context.Context, id int) (_ bool, err error) {
	ctx, endObservation := db.deleteIndexByIdOperation.With(ctx, &err, observation.Args{})
	defer endObservation(1, observation.Args{})
	return db.db.DeleteIndexByID(ctx, id)
=======
// ResetStalledIndexes calls into the inner DB and registers the observed results.
func (db *ObservedDB) ResetStalledIndexes(ctx context.Context, now time.Time) (_ []int, err error) {
	ctx, endObservation := db.resetStalledIndexesOperation.With(ctx, &err, observation.Args{})
	defer endObservation(1, observation.Args{})
	return db.db.ResetStalledIndexes(ctx, now)
>>>>>>> d5a4eff8
}

// RepoUsageStatistics calls into the inner DB and registers the observed results.
func (db *ObservedDB) RepoUsageStatistics(ctx context.Context) (_ []RepoUsageStatistics, err error) {
	ctx, endObservation := db.repoUsageStatisticsOperation.With(ctx, &err, observation.Args{})
	defer endObservation(1, observation.Args{})
	return db.db.RepoUsageStatistics(ctx)
}

// RepoName calls into the inner DB and registers the observed results.
func (db *ObservedDB) RepoName(ctx context.Context, repositoryID int) (_ string, err error) {
	ctx, endObservation := db.repoNameOperation.With(ctx, &err, observation.Args{})
	defer endObservation(1, observation.Args{})
	return db.db.RepoName(ctx, repositoryID)
}<|MERGE_RESOLUTION|>--- conflicted
+++ resolved
@@ -50,11 +50,8 @@
 	markIndexCompleteOperation         *observation.Operation
 	markIndexErroredOperation          *observation.Operation
 	dequeueIndexOperation              *observation.Operation
-<<<<<<< HEAD
 	deleteIndexByIdOperation           *observation.Operation
-=======
 	resetStalledIndexesOperation       *observation.Operation
->>>>>>> d5a4eff8
 	repoUsageStatisticsOperation       *observation.Operation
 	repoNameOperation                  *observation.Operation
 }
@@ -262,15 +259,14 @@
 			MetricLabels: []string{"dequeue_index"},
 			Metrics:      metrics,
 		}),
-<<<<<<< HEAD
 		deleteIndexByIdOperation: observationContext.Operation(observation.Op{
 			Name:         "DB.DeleteIndexByID",
 			MetricLabels: []string{"delete_index_by_id"},
-=======
+			Metrics:      metrics,
+		}),
 		resetStalledIndexesOperation: observationContext.Operation(observation.Op{
 			Name:         "DB.ResetStalledIndexes",
 			MetricLabels: []string{"reset_stalled_indexes"},
->>>>>>> d5a4eff8
 			Metrics:      metrics,
 		}),
 		repoUsageStatisticsOperation: observationContext.Operation(observation.Op{
@@ -332,11 +328,8 @@
 		markIndexCompleteOperation:         db.markIndexCompleteOperation,
 		markIndexErroredOperation:          db.markIndexErroredOperation,
 		dequeueIndexOperation:              db.dequeueIndexOperation,
-<<<<<<< HEAD
 		deleteIndexByIdOperation:           db.deleteIndexByIdOperation,
-=======
 		resetStalledIndexesOperation:       db.resetStalledIndexesOperation,
->>>>>>> d5a4eff8
 		repoUsageStatisticsOperation:       db.repoUsageStatisticsOperation,
 		repoNameOperation:                  db.repoNameOperation,
 	}
@@ -627,19 +620,18 @@
 	return db.db.DequeueIndex(ctx)
 }
 
-<<<<<<< HEAD
 // DeleteIndexByID calls into the inner DB and registers the observed results.
 func (db *ObservedDB) DeleteIndexByID(ctx context.Context, id int) (_ bool, err error) {
 	ctx, endObservation := db.deleteIndexByIdOperation.With(ctx, &err, observation.Args{})
 	defer endObservation(1, observation.Args{})
 	return db.db.DeleteIndexByID(ctx, id)
-=======
+}
+
 // ResetStalledIndexes calls into the inner DB and registers the observed results.
 func (db *ObservedDB) ResetStalledIndexes(ctx context.Context, now time.Time) (_ []int, err error) {
 	ctx, endObservation := db.resetStalledIndexesOperation.With(ctx, &err, observation.Args{})
 	defer endObservation(1, observation.Args{})
 	return db.db.ResetStalledIndexes(ctx, now)
->>>>>>> d5a4eff8
 }
 
 // RepoUsageStatistics calls into the inner DB and registers the observed results.
