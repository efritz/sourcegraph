package store

import (
	"context"
	"time"

	logger "github.com/sourcegraph/log"

	"github.com/sourcegraph/sourcegraph/internal/codeintel/types"
	"github.com/sourcegraph/sourcegraph/internal/codeintel/uploads/shared"
	"github.com/sourcegraph/sourcegraph/internal/database"
	"github.com/sourcegraph/sourcegraph/internal/database/basestore"
	"github.com/sourcegraph/sourcegraph/internal/gitserver/gitdomain"
	"github.com/sourcegraph/sourcegraph/internal/observation"
	"github.com/sourcegraph/sourcegraph/lib/codeintel/precise"
)

// Store provides the interface for uploads storage.
type Store interface {
	// Transaction
	Transact(ctx context.Context) (Store, error)
	Done(err error) error

	// Commits
	GetCommitsVisibleToUpload(ctx context.Context, uploadID, limit int, token *string) (_ []string, nextToken *string, err error)
	GetOldestCommitDate(ctx context.Context, repositoryID int) (time.Time, bool, error)
	GetStaleSourcedCommits(ctx context.Context, minimumTimeSinceLastCheck time.Duration, limit int, now time.Time) (_ []shared.SourcedCommits, err error)
	GetCommitGraphMetadata(ctx context.Context, repositoryID int) (stale bool, updatedAt *time.Time, err error)
	UpdateSourcedCommits(ctx context.Context, repositoryID int, commit string, now time.Time) (uploadsUpdated int, err error)
	DeleteSourcedCommits(ctx context.Context, repositoryID int, commit string, maximumCommitLag time.Duration, now time.Time) (uploadsUpdated int, uploadsDeleted int, err error)
	HasCommit(ctx context.Context, repositoryID int, commit string) (_ bool, err error)

	// Repositories
	GetRepositoriesForIndexScan(ctx context.Context, table, column string, processDelay time.Duration, allowGlobalPolicies bool, repositoryMatchLimit *int, limit int, now time.Time) (_ []int, err error)
	GetRepositoriesMaxStaleAge(ctx context.Context) (_ time.Duration, err error)
	SetRepositoryAsDirty(ctx context.Context, repositoryID int) (err error)
	GetDirtyRepositories(ctx context.Context) (_ map[int]int, err error)
	RepoName(ctx context.Context, repositoryID int) (_ string, err error)              // TODO(numbers88s): renaming this after I remove dbStore from gitserver init.
	RepoNames(ctx context.Context, repositoryIDs ...int) (_ map[int]string, err error) // TODO(numbers88s): renaming this after I remove dbStore from gitserver init.
	SetRepositoriesForRetentionScan(ctx context.Context, processDelay time.Duration, limit int) (_ []int, err error)
	SetRepositoriesForRetentionScanWithTime(ctx context.Context, processDelay time.Duration, limit int, now time.Time) (_ []int, err error)
	HasRepository(ctx context.Context, repositoryID int) (_ bool, err error)

	// Uploads
	GetUploads(ctx context.Context, opts types.GetUploadsOptions) (_ []types.Upload, _ int, err error)
	GetUploadByID(ctx context.Context, id int) (_ types.Upload, _ bool, err error)
	GetUploadsByIDs(ctx context.Context, ids ...int) (_ []types.Upload, err error)
	GetUploadIDsWithReferences(ctx context.Context, orderedMonikers []precise.QualifiedMonikerData, ignoreIDs []int, repositoryID int, commit string, limit int, offset int, trace observation.TraceLogger) (ids []int, recordsScanned int, totalCount int, err error)
	GetVisibleUploadsMatchingMonikers(ctx context.Context, repositoryID int, commit string, orderedMonikers []precise.QualifiedMonikerData, limit, offset int) (_ shared.PackageReferenceScanner, _ int, err error)
	GetRecentUploadsSummary(ctx context.Context, repositoryID int) (upload []shared.UploadsWithRepositoryNamespace, err error)
	GetLastUploadRetentionScanForRepository(ctx context.Context, repositoryID int) (_ *time.Time, err error)
	UpdateUploadsVisibleToCommits(ctx context.Context, repositoryID int, graph *gitdomain.CommitGraph, refDescriptions map[string][]gitdomain.RefDescription, maxAgeForNonStaleBranches, maxAgeForNonStaleTags time.Duration, dirtyToken int, now time.Time) error
	UpdateUploadRetention(ctx context.Context, protectedIDs, expiredIDs []int) (err error)
	BackfillReferenceCountBatch(ctx context.Context, batchSize int) error
	SourcedCommitsWithoutCommittedAt(ctx context.Context, batchSize int) ([]shared.SourcedCommits, error)
	UpdateCommittedAt(ctx context.Context, repositoryID int, commit, commitDateString string) error
	UpdateUploadsReferenceCounts(ctx context.Context, ids []int, dependencyUpdateType shared.DependencyReferenceCountUpdateType) (updated int, err error)
	SoftDeleteExpiredUploads(ctx context.Context) (int, error)
	HardDeleteUploadsByIDs(ctx context.Context, ids ...int) error
	DeleteUploadsStuckUploading(ctx context.Context, uploadedBefore time.Time) (_ int, err error)
	DeleteUploadsWithoutRepository(ctx context.Context, now time.Time) (_ map[int]int, err error)
	DeleteUploadByID(ctx context.Context, id int) (_ bool, err error)

	// Uploads (uploading)
	InsertUpload(ctx context.Context, upload types.Upload) (int, error)
	AddUploadPart(ctx context.Context, uploadID, partIndex int) error
	MarkQueued(ctx context.Context, id int, uploadSize *int64) error
	MarkFailed(ctx context.Context, id int, reason string) error

	// Dumps
<<<<<<< HEAD
	FindClosestDumps(ctx context.Context, repositoryID int, commit, path string, rootMustEnclosePath bool, indexer string) (_ []shared.Dump, err error)
	FindClosestDumpsFromGraphFragment(ctx context.Context, repositoryID int, commit, path string, rootMustEnclosePath bool, indexer string, commitGraph *gitdomain.CommitGraph) (_ []shared.Dump, err error)
	GetDumpsWithDefinitionsForMonikers(ctx context.Context, monikers []precise.QualifiedMonikerData) (_ []shared.Dump, err error)
	GetDumpsByIDs(ctx context.Context, ids []int) (_ []shared.Dump, err error)
	DeleteOverlappingDumps(ctx context.Context, repositoryID int, commit, root, indexer string) error
=======
	FindClosestDumps(ctx context.Context, repositoryID int, commit, path string, rootMustEnclosePath bool, indexer string) (_ []types.Dump, err error)
	FindClosestDumpsFromGraphFragment(ctx context.Context, repositoryID int, commit, path string, rootMustEnclosePath bool, indexer string, commitGraph *gitdomain.CommitGraph) (_ []types.Dump, err error)
	GetDumpsWithDefinitionsForMonikers(ctx context.Context, monikers []precise.QualifiedMonikerData) (_ []types.Dump, err error)
	GetDumpsByIDs(ctx context.Context, ids []int) (_ []types.Dump, err error)
>>>>>>> 71480238

	// Packages
	UpdatePackages(ctx context.Context, dumpID int, packages []precise.Package) (err error)

	// References
	UpdatePackageReferences(ctx context.Context, dumpID int, references []precise.PackageReference) (err error)

	// Audit Logs
	GetAuditLogsForUpload(ctx context.Context, uploadID int) (_ []types.UploadLog, err error)
	DeleteOldAuditLogs(ctx context.Context, maxAge time.Duration, now time.Time) (count int, err error)

	// Dependencies
	InsertDependencySyncingJob(ctx context.Context, uploadID int) (jobID int, err error)
}

// store manages the database operations for uploads.
type store struct {
	logger     logger.Logger
	db         *basestore.Store
	operations *operations
}

// New returns a new uploads store.
func New(db database.DB, observationContext *observation.Context) Store {
	return &store{
		logger:     logger.Scoped("uploads.store", ""),
		db:         basestore.NewWithHandle(db.Handle()),
		operations: newOperations(observationContext),
	}
}

func (s *store) Transact(ctx context.Context) (Store, error) {
	return s.transact(ctx)
}

func (s *store) transact(ctx context.Context) (*store, error) {
	tx, err := s.db.Transact(ctx)
	if err != nil {
		return nil, err
	}

	return &store{
		logger:     s.logger,
		db:         tx,
		operations: s.operations,
	}, nil
}

func (s *store) Done(err error) error {
	return s.db.Done(err)
}<|MERGE_RESOLUTION|>--- conflicted
+++ resolved
@@ -68,18 +68,11 @@
 	MarkFailed(ctx context.Context, id int, reason string) error
 
 	// Dumps
-<<<<<<< HEAD
-	FindClosestDumps(ctx context.Context, repositoryID int, commit, path string, rootMustEnclosePath bool, indexer string) (_ []shared.Dump, err error)
-	FindClosestDumpsFromGraphFragment(ctx context.Context, repositoryID int, commit, path string, rootMustEnclosePath bool, indexer string, commitGraph *gitdomain.CommitGraph) (_ []shared.Dump, err error)
-	GetDumpsWithDefinitionsForMonikers(ctx context.Context, monikers []precise.QualifiedMonikerData) (_ []shared.Dump, err error)
-	GetDumpsByIDs(ctx context.Context, ids []int) (_ []shared.Dump, err error)
-	DeleteOverlappingDumps(ctx context.Context, repositoryID int, commit, root, indexer string) error
-=======
 	FindClosestDumps(ctx context.Context, repositoryID int, commit, path string, rootMustEnclosePath bool, indexer string) (_ []types.Dump, err error)
 	FindClosestDumpsFromGraphFragment(ctx context.Context, repositoryID int, commit, path string, rootMustEnclosePath bool, indexer string, commitGraph *gitdomain.CommitGraph) (_ []types.Dump, err error)
 	GetDumpsWithDefinitionsForMonikers(ctx context.Context, monikers []precise.QualifiedMonikerData) (_ []types.Dump, err error)
 	GetDumpsByIDs(ctx context.Context, ids []int) (_ []types.Dump, err error)
->>>>>>> 71480238
+	DeleteOverlappingDumps(ctx context.Context, repositoryID int, commit, root, indexer string) error
 
 	// Packages
 	UpdatePackages(ctx context.Context, dumpID int, packages []precise.Package) (err error)
