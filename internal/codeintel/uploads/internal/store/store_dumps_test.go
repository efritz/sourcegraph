package store

import (
	"context"
	"encoding/json"
	"fmt"
	"sort"
	"strings"
	"testing"
	"time"

	"github.com/google/go-cmp/cmp"
	"github.com/keegancsmith/sqlf"
	"github.com/sourcegraph/log/logtest"

	"github.com/sourcegraph/sourcegraph/cmd/frontend/globals"
	"github.com/sourcegraph/sourcegraph/internal/codeintel/commitgraph"
	"github.com/sourcegraph/sourcegraph/internal/codeintel/types"
	"github.com/sourcegraph/sourcegraph/internal/database"
	"github.com/sourcegraph/sourcegraph/internal/database/dbtest"
	"github.com/sourcegraph/sourcegraph/internal/database/dbutil"
	"github.com/sourcegraph/sourcegraph/internal/gitserver/gitdomain"
	"github.com/sourcegraph/sourcegraph/internal/observation"
	"github.com/sourcegraph/sourcegraph/lib/codeintel/precise"
	"github.com/sourcegraph/sourcegraph/schema"
)

func TestGetDumpsByIDs(t *testing.T) {
	logger := logtest.Scoped(t)
	db := database.NewDB(logger, dbtest.NewDB(logger, t))
	store := New(db, &observation.TestContext)

	// Dumps do not exist initially
	if dumps, err := store.GetDumpsByIDs(context.Background(), []int{1, 2}); err != nil {
		t.Fatalf("unexpected error getting dump: %s", err)
	} else if len(dumps) > 0 {
		t.Fatal("unexpected record")
	}

	uploadedAt := time.Unix(1587396557, 0).UTC()
	startedAt := uploadedAt.Add(time.Minute)
	finishedAt := uploadedAt.Add(time.Minute * 2)
	expectedAssociatedIndexID := 42
	expected1 := types.Dump{
		ID:                1,
		Commit:            makeCommit(1),
		Root:              "sub/",
		VisibleAtTip:      true,
		UploadedAt:        uploadedAt,
		State:             "completed",
		FailureMessage:    nil,
		StartedAt:         &startedAt,
		FinishedAt:        &finishedAt,
		RepositoryID:      50,
		RepositoryName:    "n-50",
		Indexer:           "lsif-go",
		IndexerVersion:    "latest",
		AssociatedIndexID: &expectedAssociatedIndexID,
	}
	expected2 := types.Dump{
		ID:                2,
		Commit:            makeCommit(2),
		Root:              "other/",
		VisibleAtTip:      false,
		UploadedAt:        uploadedAt,
		State:             "completed",
		FailureMessage:    nil,
		StartedAt:         &startedAt,
		FinishedAt:        &finishedAt,
		RepositoryID:      50,
		RepositoryName:    "n-50",
		Indexer:           "scip-typescript",
		IndexerVersion:    "1.2.3",
		AssociatedIndexID: nil,
	}

	insertUploads(t, db, dumpToUpload(expected1), dumpToUpload(expected2))
	insertVisibleAtTip(t, db, 50, 1)

	if dumps, err := store.GetDumpsByIDs(context.Background(), []int{1}); err != nil {
		t.Fatalf("unexpected error getting dump: %s", err)
	} else if len(dumps) != 1 {
		t.Fatal("expected one record")
	} else if diff := cmp.Diff(expected1, dumps[0]); diff != "" {
		t.Errorf("unexpected dump (-want +got):\n%s", diff)
	}

	if dumps, err := store.GetDumpsByIDs(context.Background(), []int{1, 2}); err != nil {
		t.Fatalf("unexpected error getting dump: %s", err)
	} else if len(dumps) != 2 {
		t.Fatal("expected two records")
	} else if diff := cmp.Diff(expected1, dumps[0]); diff != "" {
		t.Errorf("unexpected dump (-want +got):\n%s", diff)
	} else if diff := cmp.Diff(expected2, dumps[1]); diff != "" {
		t.Errorf("unexpected dump (-want +got):\n%s", diff)
	}
}

func TestFindClosestDumps(t *testing.T) {
	logger := logtest.Scoped(t)
	db := database.NewDB(logger, dbtest.NewDB(logger, t))
	store := New(db, &observation.TestContext)

	// This database has the following commit graph:
	//
	// [1] --+--- 2 --------+--5 -- 6 --+-- [7]
	//       |              |           |
	//       +-- [3] -- 4 --+           +--- 8

	uploads := []types.Upload{
		{ID: 1, Commit: makeCommit(1)},
		{ID: 2, Commit: makeCommit(3)},
		{ID: 3, Commit: makeCommit(7)},
	}
	insertUploads(t, db, uploads...)

	graph := gitdomain.ParseCommitGraph([]string{
		strings.Join([]string{makeCommit(8), makeCommit(6)}, " "),
		strings.Join([]string{makeCommit(7), makeCommit(6)}, " "),
		strings.Join([]string{makeCommit(6), makeCommit(5)}, " "),
		strings.Join([]string{makeCommit(5), makeCommit(2), makeCommit(4)}, " "),
		strings.Join([]string{makeCommit(4), makeCommit(3)}, " "),
		strings.Join([]string{makeCommit(3), makeCommit(1)}, " "),
		strings.Join([]string{makeCommit(2), makeCommit(1)}, " "),
		strings.Join([]string{makeCommit(1)}, " "),
	})

	visibleUploads, links := commitgraph.NewGraph(graph, toCommitGraphView(uploads)).Gather()

	expectedVisibleUploads := map[string][]commitgraph.UploadMeta{
		makeCommit(1): {{UploadID: 1, Distance: 0}},
		makeCommit(2): {{UploadID: 1, Distance: 1}},
		makeCommit(3): {{UploadID: 2, Distance: 0}},
		makeCommit(4): {{UploadID: 2, Distance: 1}},
		makeCommit(5): {{UploadID: 1, Distance: 2}},
		makeCommit(6): {{UploadID: 1, Distance: 3}},
		makeCommit(7): {{UploadID: 3, Distance: 0}},
		makeCommit(8): {{UploadID: 1, Distance: 4}},
	}
	if diff := cmp.Diff(expectedVisibleUploads, normalizeVisibleUploads(visibleUploads)); diff != "" {
		t.Errorf("unexpected visible uploads (-want +got):\n%s", diff)
	}
	expectedLinks := map[string]commitgraph.LinkRelationship{}
	if diff := cmp.Diff(expectedLinks, links); diff != "" {
		t.Errorf("unexpected visible links (-want +got):\n%s", diff)
	}

	// Prep
	insertNearestUploads(t, db, 50, visibleUploads)
	insertLinks(t, db, 50, links)

	// Test
	testFindClosestDumps(t, store, []FindClosestDumpsTestCase{
		{commit: makeCommit(1), file: "file.ts", rootMustEnclosePath: true, graph: graph, anyOfIDs: []int{1}},
		{commit: makeCommit(2), file: "file.ts", rootMustEnclosePath: true, graph: graph, anyOfIDs: []int{1}},
		{commit: makeCommit(3), file: "file.ts", rootMustEnclosePath: true, graph: graph, anyOfIDs: []int{2}},
		{commit: makeCommit(4), file: "file.ts", rootMustEnclosePath: true, graph: graph, anyOfIDs: []int{2}},
		{commit: makeCommit(6), file: "file.ts", rootMustEnclosePath: true, graph: graph, anyOfIDs: []int{1}},
		{commit: makeCommit(7), file: "file.ts", rootMustEnclosePath: true, graph: graph, anyOfIDs: []int{3}},
		{commit: makeCommit(5), file: "file.ts", rootMustEnclosePath: true, graph: graph, anyOfIDs: []int{1, 2, 3}},
		{commit: makeCommit(8), file: "file.ts", rootMustEnclosePath: true, graph: graph, anyOfIDs: []int{1, 2}},
	})
}

func TestFindClosestDumpsAlternateCommitGraph(t *testing.T) {
	logger := logtest.Scoped(t)
	db := database.NewDB(logger, dbtest.NewDB(logger, t))
	store := New(db, &observation.TestContext)

	// This database has the following commit graph:
	//
	// 1 --+-- [2] ---- 3
	//     |
	//     +--- 4 --+-- 5 -- 6
	//              |
	//              +-- 7 -- 8

	uploads := []types.Upload{
		{ID: 1, Commit: makeCommit(2)},
	}
	insertUploads(t, db, uploads...)

	graph := gitdomain.ParseCommitGraph([]string{
		strings.Join([]string{makeCommit(8), makeCommit(7)}, " "),
		strings.Join([]string{makeCommit(7), makeCommit(4)}, " "),
		strings.Join([]string{makeCommit(6), makeCommit(5)}, " "),
		strings.Join([]string{makeCommit(5), makeCommit(4)}, " "),
		strings.Join([]string{makeCommit(4), makeCommit(1)}, " "),
		strings.Join([]string{makeCommit(3), makeCommit(2)}, " "),
		strings.Join([]string{makeCommit(2), makeCommit(1)}, " "),
		strings.Join([]string{makeCommit(1)}, " "),
	})

	visibleUploads, links := commitgraph.NewGraph(graph, toCommitGraphView(uploads)).Gather()

	expectedVisibleUploads := map[string][]commitgraph.UploadMeta{
		makeCommit(2): {{UploadID: 1, Distance: 0}},
		makeCommit(3): {{UploadID: 1, Distance: 1}},
	}
	if diff := cmp.Diff(expectedVisibleUploads, normalizeVisibleUploads(visibleUploads)); diff != "" {
		t.Errorf("unexpected visible uploads (-want +got):\n%s", diff)
	}

	expectedLinks := map[string]commitgraph.LinkRelationship{}
	if diff := cmp.Diff(expectedLinks, links); diff != "" {
		t.Errorf("unexpected visible links (-want +got):\n%s", diff)
	}

	// Prep
	insertNearestUploads(t, db, 50, visibleUploads)
	insertLinks(t, db, 50, links)

	// Test
	testFindClosestDumps(t, store, []FindClosestDumpsTestCase{
		{commit: makeCommit(2), graph: graph, allOfIDs: []int{1}},
		{commit: makeCommit(3), graph: graph, allOfIDs: []int{1}},
		{commit: makeCommit(4), graph: graph},
		{commit: makeCommit(6), graph: graph},
		{commit: makeCommit(7), graph: graph},
		{commit: makeCommit(5), graph: graph},
		{commit: makeCommit(8), graph: graph},
	})
}

func TestFindClosestDumpsAlternateCommitGraphWithOverwrittenVisibleUploads(t *testing.T) {
	logger := logtest.Scoped(t)
	db := database.NewDB(logger, dbtest.NewDB(logger, t))
	store := New(db, &observation.TestContext)

	// This database has the following commit graph:
	//
	// 1 -- [2] -- 3 -- 4 -- [5]

	uploads := []types.Upload{
		{ID: 1, Commit: makeCommit(2)},
		{ID: 2, Commit: makeCommit(5)},
	}
	insertUploads(t, db, uploads...)

	graph := gitdomain.ParseCommitGraph([]string{
		strings.Join([]string{makeCommit(5), makeCommit(4)}, " "),
		strings.Join([]string{makeCommit(4), makeCommit(3)}, " "),
		strings.Join([]string{makeCommit(3), makeCommit(2)}, " "),
		strings.Join([]string{makeCommit(2), makeCommit(1)}, " "),
		strings.Join([]string{makeCommit(1)}, " "),
	})

	visibleUploads, links := commitgraph.NewGraph(graph, toCommitGraphView(uploads)).Gather()

	expectedVisibleUploads := map[string][]commitgraph.UploadMeta{
		makeCommit(2): {{UploadID: 1, Distance: 0}},
		makeCommit(3): {{UploadID: 1, Distance: 1}},
		makeCommit(4): {{UploadID: 1, Distance: 2}},
		makeCommit(5): {{UploadID: 2, Distance: 0}},
	}
	if diff := cmp.Diff(expectedVisibleUploads, normalizeVisibleUploads(visibleUploads)); diff != "" {
		t.Errorf("unexpected visible uploads (-want +got):\n%s", diff)
	}

	expectedLinks := map[string]commitgraph.LinkRelationship{}
	if diff := cmp.Diff(expectedLinks, links); diff != "" {
		t.Errorf("unexpected visible links (-want +got):\n%s", diff)
	}

	// Prep
	insertNearestUploads(t, db, 50, visibleUploads)
	insertLinks(t, db, 50, links)

	// Test
	testFindClosestDumps(t, store, []FindClosestDumpsTestCase{
		{commit: makeCommit(2), graph: graph, allOfIDs: []int{1}},
		{commit: makeCommit(3), graph: graph, allOfIDs: []int{1}},
		{commit: makeCommit(4), graph: graph, allOfIDs: []int{1}},
		{commit: makeCommit(5), graph: graph, allOfIDs: []int{2}},
	})
}

func TestFindClosestDumpsDistinctRoots(t *testing.T) {
	logger := logtest.Scoped(t)
	db := database.NewDB(logger, dbtest.NewDB(logger, t))
	store := New(db, &observation.TestContext)

	// This database has the following commit graph:
	//
	// [1] -- 2

	uploads := []types.Upload{
		{ID: 1, Commit: makeCommit(1), Root: "root1/"},
		{ID: 2, Commit: makeCommit(1), Root: "root2/"},
	}
	insertUploads(t, db, uploads...)

	graph := gitdomain.ParseCommitGraph([]string{
		strings.Join([]string{makeCommit(2), makeCommit(1)}, " "),
		strings.Join([]string{makeCommit(1)}, " "),
	})

	visibleUploads, links := commitgraph.NewGraph(graph, toCommitGraphView(uploads)).Gather()

	expectedVisibleUploads := map[string][]commitgraph.UploadMeta{
		makeCommit(1): {{UploadID: 1, Distance: 0}, {UploadID: 2, Distance: 0}},
	}
	if diff := cmp.Diff(expectedVisibleUploads, normalizeVisibleUploads(visibleUploads)); diff != "" {
		t.Errorf("unexpected visible uploads (-want +got):\n%s", diff)
	}

	expectedLinks := map[string]commitgraph.LinkRelationship{
		makeCommit(2): {Commit: makeCommit(2), AncestorCommit: makeCommit(1), Distance: 1},
	}
	if diff := cmp.Diff(expectedLinks, links); diff != "" {
		t.Errorf("unexpected visible links (-want +got):\n%s", diff)
	}

	// Prep
	insertNearestUploads(t, db, 50, visibleUploads)
	insertLinks(t, db, 50, links)

	// Test
	testFindClosestDumps(t, store, []FindClosestDumpsTestCase{
		{commit: makeCommit(1), file: "blah", rootMustEnclosePath: true, graph: graph},
		{commit: makeCommit(2), file: "root1/file.ts", rootMustEnclosePath: true, graph: graph, allOfIDs: []int{1}},
		{commit: makeCommit(1), file: "root2/file.ts", rootMustEnclosePath: true, graph: graph, allOfIDs: []int{2}},
		{commit: makeCommit(2), file: "root2/file.ts", rootMustEnclosePath: true, graph: graph, allOfIDs: []int{2}},
		{commit: makeCommit(1), file: "root3/file.ts", rootMustEnclosePath: true, graph: graph},
	})
}

func TestFindClosestDumpsOverlappingRoots(t *testing.T) {
	logger := logtest.Scoped(t)
	db := database.NewDB(logger, dbtest.NewDB(logger, t))
	store := New(db, &observation.TestContext)

	// This database has the following commit graph:
	//
	// 1 -- 2 --+-- 3 --+-- 5 -- 6
	//          |       |
	//          +-- 4 --+
	//
	// With the following LSIF dumps:
	//
	// | UploadID | Commit | Root    | Indexer |
	// | -------- + ------ + ------- + ------- |
	// | 1        | 1      | root3/  | lsif-go |
	// | 2        | 1      | root4/  | scip-python |
	// | 3        | 2      | root1/  | lsif-go |
	// | 4        | 2      | root2/  | lsif-go |
	// | 5        | 2      |         | scip-python | (overwrites root4/ at commit 1)
	// | 6        | 3      | root1/  | lsif-go | (overwrites root1/ at commit 2)
	// | 7        | 4      |         | scip-python | (overwrites (root) at commit 2)
	// | 8        | 5      | root2/  | lsif-go | (overwrites root2/ at commit 2)
	// | 9        | 6      | root1/  | lsif-go | (overwrites root1/ at commit 2)

	uploads := []types.Upload{
		{ID: 1, Commit: makeCommit(1), Indexer: "lsif-go", Root: "root3/"},
		{ID: 2, Commit: makeCommit(1), Indexer: "scip-python", Root: "root4/"},
		{ID: 3, Commit: makeCommit(2), Indexer: "lsif-go", Root: "root1/"},
		{ID: 4, Commit: makeCommit(2), Indexer: "lsif-go", Root: "root2/"},
		{ID: 5, Commit: makeCommit(2), Indexer: "scip-python", Root: ""},
		{ID: 6, Commit: makeCommit(3), Indexer: "lsif-go", Root: "root1/"},
		{ID: 7, Commit: makeCommit(4), Indexer: "scip-python", Root: ""},
		{ID: 8, Commit: makeCommit(5), Indexer: "lsif-go", Root: "root2/"},
		{ID: 9, Commit: makeCommit(6), Indexer: "lsif-go", Root: "root1/"},
	}
	insertUploads(t, db, uploads...)

	graph := gitdomain.ParseCommitGraph([]string{
		strings.Join([]string{makeCommit(6), makeCommit(5)}, " "),
		strings.Join([]string{makeCommit(5), makeCommit(3), makeCommit(4)}, " "),
		strings.Join([]string{makeCommit(4), makeCommit(2)}, " "),
		strings.Join([]string{makeCommit(3), makeCommit(2)}, " "),
		strings.Join([]string{makeCommit(2), makeCommit(1)}, " "),
		strings.Join([]string{makeCommit(1)}, " "),
	})

	visibleUploads, links := commitgraph.NewGraph(graph, toCommitGraphView(uploads)).Gather()

	expectedVisibleUploads := map[string][]commitgraph.UploadMeta{
		makeCommit(1): {{UploadID: 1, Distance: 0}, {UploadID: 2, Distance: 0}},
		makeCommit(2): {{UploadID: 1, Distance: 1}, {UploadID: 2, Distance: 1}, {UploadID: 3, Distance: 0}, {UploadID: 4, Distance: 0}, {UploadID: 5, Distance: 0}},
		makeCommit(3): {{UploadID: 1, Distance: 2}, {UploadID: 2, Distance: 2}, {UploadID: 4, Distance: 1}, {UploadID: 5, Distance: 1}, {UploadID: 6, Distance: 0}},
		makeCommit(4): {{UploadID: 1, Distance: 2}, {UploadID: 2, Distance: 2}, {UploadID: 3, Distance: 1}, {UploadID: 4, Distance: 1}, {UploadID: 7, Distance: 0}},
		makeCommit(5): {{UploadID: 1, Distance: 3}, {UploadID: 2, Distance: 3}, {UploadID: 6, Distance: 1}, {UploadID: 7, Distance: 1}, {UploadID: 8, Distance: 0}},
		makeCommit(6): {{UploadID: 1, Distance: 4}, {UploadID: 2, Distance: 4}, {UploadID: 7, Distance: 2}, {UploadID: 8, Distance: 1}, {UploadID: 9, Distance: 0}},
	}
	if diff := cmp.Diff(expectedVisibleUploads, normalizeVisibleUploads(visibleUploads)); diff != "" {
		t.Errorf("unexpected visible uploads (-want +got):\n%s", diff)
	}

	expectedLinks := map[string]commitgraph.LinkRelationship{}
	if diff := cmp.Diff(expectedLinks, links); diff != "" {
		t.Errorf("unexpected visible links (-want +got):\n%s", diff)
	}

	// Prep
	insertNearestUploads(t, db, 50, visibleUploads)
	insertLinks(t, db, 50, links)

	// Test
	testFindClosestDumps(t, store, []FindClosestDumpsTestCase{
		{commit: makeCommit(4), file: "root1/file.ts", rootMustEnclosePath: true, graph: graph, allOfIDs: []int{7, 3}},
		{commit: makeCommit(5), file: "root2/file.ts", rootMustEnclosePath: true, graph: graph, allOfIDs: []int{8, 7}},
		{commit: makeCommit(3), file: "root3/file.ts", rootMustEnclosePath: true, graph: graph, allOfIDs: []int{5, 1}},
		{commit: makeCommit(1), file: "root4/file.ts", rootMustEnclosePath: true, graph: graph, allOfIDs: []int{2}},
		{commit: makeCommit(2), file: "root4/file.ts", rootMustEnclosePath: true, graph: graph, allOfIDs: []int{2, 5}},
	})
}

func TestFindClosestDumpsIndexerName(t *testing.T) {
	logger := logtest.Scoped(t)
	db := database.NewDB(logger, dbtest.NewDB(logger, t))
	store := New(db, &observation.TestContext)

	// This database has the following commit graph:
	//
	// [1] --+-- [2] --+-- [3] --+-- [4] --+-- 5

	uploads := []types.Upload{
		{ID: 1, Commit: makeCommit(1), Root: "root1/", Indexer: "idx1"},
		{ID: 2, Commit: makeCommit(2), Root: "root2/", Indexer: "idx1"},
		{ID: 3, Commit: makeCommit(3), Root: "root3/", Indexer: "idx1"},
		{ID: 4, Commit: makeCommit(4), Root: "root4/", Indexer: "idx1"},
		{ID: 5, Commit: makeCommit(1), Root: "root1/", Indexer: "idx2"},
		{ID: 6, Commit: makeCommit(2), Root: "root2/", Indexer: "idx2"},
		{ID: 7, Commit: makeCommit(3), Root: "root3/", Indexer: "idx2"},
		{ID: 8, Commit: makeCommit(4), Root: "root4/", Indexer: "idx2"},
	}
	insertUploads(t, db, uploads...)

	graph := gitdomain.ParseCommitGraph([]string{
		strings.Join([]string{makeCommit(5), makeCommit(4)}, " "),
		strings.Join([]string{makeCommit(4), makeCommit(3)}, " "),
		strings.Join([]string{makeCommit(3), makeCommit(2)}, " "),
		strings.Join([]string{makeCommit(2), makeCommit(1)}, " "),
		strings.Join([]string{makeCommit(1)}, " "),
	})

	visibleUploads, links := commitgraph.NewGraph(graph, toCommitGraphView(uploads)).Gather()

	expectedVisibleUploads := map[string][]commitgraph.UploadMeta{
		makeCommit(1): {
			{UploadID: 1, Distance: 0},
			{UploadID: 5, Distance: 0},
		},
		makeCommit(2): {
			{UploadID: 1, Distance: 1},
			{UploadID: 2, Distance: 0},
			{UploadID: 5, Distance: 1},
			{UploadID: 6, Distance: 0},
		},
		makeCommit(3): {
			{UploadID: 1, Distance: 2},
			{UploadID: 2, Distance: 1},
			{UploadID: 3, Distance: 0},
			{UploadID: 5, Distance: 2},
			{UploadID: 6, Distance: 1},
			{UploadID: 7, Distance: 0},
		},
		makeCommit(4): {
			{UploadID: 1, Distance: 3},
			{UploadID: 2, Distance: 2},
			{UploadID: 3, Distance: 1},
			{UploadID: 4, Distance: 0},
			{UploadID: 5, Distance: 3},
			{UploadID: 6, Distance: 2},
			{UploadID: 7, Distance: 1},
			{UploadID: 8, Distance: 0},
		},
	}
	if diff := cmp.Diff(expectedVisibleUploads, normalizeVisibleUploads(visibleUploads)); diff != "" {
		t.Errorf("unexpected visible uploads (-want +got):\n%s", diff)
	}

	expectedLinks := map[string]commitgraph.LinkRelationship{
		makeCommit(5): {Commit: makeCommit(5), AncestorCommit: makeCommit(4), Distance: 1},
	}
	if diff := cmp.Diff(expectedLinks, links); diff != "" {
		t.Errorf("unexpected visible links (-want +got):\n%s", diff)
	}

	// Prep
	insertNearestUploads(t, db, 50, visibleUploads)
	insertLinks(t, db, 50, links)

	// Test
	testFindClosestDumps(t, store, []FindClosestDumpsTestCase{
		{commit: makeCommit(5), file: "root1/file.ts", indexer: "idx1", graph: graph, allOfIDs: []int{1}},
		{commit: makeCommit(5), file: "root2/file.ts", indexer: "idx1", graph: graph, allOfIDs: []int{2}},
		{commit: makeCommit(5), file: "root3/file.ts", indexer: "idx1", graph: graph, allOfIDs: []int{3}},
		{commit: makeCommit(5), file: "root4/file.ts", indexer: "idx1", graph: graph, allOfIDs: []int{4}},
		{commit: makeCommit(5), file: "root1/file.ts", indexer: "idx2", graph: graph, allOfIDs: []int{5}},
		{commit: makeCommit(5), file: "root2/file.ts", indexer: "idx2", graph: graph, allOfIDs: []int{6}},
		{commit: makeCommit(5), file: "root3/file.ts", indexer: "idx2", graph: graph, allOfIDs: []int{7}},
		{commit: makeCommit(5), file: "root4/file.ts", indexer: "idx2", graph: graph, allOfIDs: []int{8}},
	})
}

func TestFindClosestDumpsIntersectingPath(t *testing.T) {
	logger := logtest.Scoped(t)
	db := database.NewDB(logger, dbtest.NewDB(logger, t))
	store := New(db, &observation.TestContext)

	// This database has the following commit graph:
	//
	// [1]

	uploads := []types.Upload{
		{ID: 1, Commit: makeCommit(1), Root: "web/src/", Indexer: "lsif-eslint"},
	}
	insertUploads(t, db, uploads...)

	graph := gitdomain.ParseCommitGraph([]string{
		strings.Join([]string{makeCommit(1)}, " "),
	})

	visibleUploads, links := commitgraph.NewGraph(graph, toCommitGraphView(uploads)).Gather()

	expectedVisibleUploads := map[string][]commitgraph.UploadMeta{
		makeCommit(1): {{UploadID: 1}},
	}
	if diff := cmp.Diff(expectedVisibleUploads, normalizeVisibleUploads(visibleUploads)); diff != "" {
		t.Errorf("unexpected visible uploads (-want +got):\n%s", diff)
	}

	expectedLinks := map[string]commitgraph.LinkRelationship{}
	if diff := cmp.Diff(expectedLinks, links); diff != "" {
		t.Errorf("unexpected visible links (-want +got):\n%s", diff)
	}

	// Prep
	insertNearestUploads(t, db, 50, visibleUploads)
	insertLinks(t, db, 50, links)

	// Test
	testFindClosestDumps(t, store, []FindClosestDumpsTestCase{
		{commit: makeCommit(1), file: "", rootMustEnclosePath: false, graph: graph, allOfIDs: []int{1}},
		{commit: makeCommit(1), file: "web/", rootMustEnclosePath: false, graph: graph, allOfIDs: []int{1}},
		{commit: makeCommit(1), file: "web/src/file.ts", rootMustEnclosePath: false, graph: graph, allOfIDs: []int{1}},
	})
}

func TestFindClosestDumpsFromGraphFragment(t *testing.T) {
	logger := logtest.Scoped(t)
	db := database.NewDB(logger, dbtest.NewDB(logger, t))
	store := New(db, &observation.TestContext)

	// This database has the following commit graph:
	//
	//       <- known commits || new commits ->
	//                        ||
	// [1] --+--- 2 --- 3 --  || -- 4 --+-- 7
	//       |                ||       /
	//       +-- [5] -- 6 --- || -----+

	uploads := []types.Upload{
		{ID: 1, Commit: makeCommit(1)},
		{ID: 2, Commit: makeCommit(5)},
	}
	insertUploads(t, db, uploads...)

	currentGraph := gitdomain.ParseCommitGraph([]string{
		strings.Join([]string{makeCommit(6), makeCommit(5)}, " "),
		strings.Join([]string{makeCommit(5), makeCommit(1)}, " "),
		strings.Join([]string{makeCommit(3), makeCommit(2)}, " "),
		strings.Join([]string{makeCommit(2), makeCommit(1)}, " "),
		strings.Join([]string{makeCommit(1)}, " "),
	})

	visibleUploads, links := commitgraph.NewGraph(currentGraph, toCommitGraphView(uploads)).Gather()

	expectedVisibleUploads := map[string][]commitgraph.UploadMeta{
		makeCommit(1): {{UploadID: 1, Distance: 0}},
		makeCommit(2): {{UploadID: 1, Distance: 1}},
		makeCommit(3): {{UploadID: 1, Distance: 2}},
		makeCommit(5): {{UploadID: 2, Distance: 0}},
		makeCommit(6): {{UploadID: 2, Distance: 1}},
	}
	if diff := cmp.Diff(expectedVisibleUploads, normalizeVisibleUploads(visibleUploads)); diff != "" {
		t.Errorf("unexpected visible uploads (-want +got):\n%s", diff)
	}

	expectedLinks := map[string]commitgraph.LinkRelationship{}
	if diff := cmp.Diff(expectedLinks, links); diff != "" {
		t.Errorf("unexpected visible links (-want +got):\n%s", diff)
	}

	// Prep
	insertNearestUploads(t, db, 50, visibleUploads)
	insertLinks(t, db, 50, links)

	// Test
	graphFragment := gitdomain.ParseCommitGraph([]string{
		strings.Join([]string{makeCommit(7), makeCommit(4), makeCommit(6)}, " "),
		strings.Join([]string{makeCommit(4), makeCommit(3)}, " "),
		strings.Join([]string{makeCommit(6)}, " "),
		strings.Join([]string{makeCommit(3)}, " "),
	})

	testFindClosestDumps(t, store, []FindClosestDumpsTestCase{
		// Note: Can't query anything outside of the graph fragment
		{commit: makeCommit(3), file: "file.ts", rootMustEnclosePath: true, graph: graphFragment, anyOfIDs: []int{1}},
		{commit: makeCommit(6), file: "file.ts", rootMustEnclosePath: true, graph: graphFragment, anyOfIDs: []int{2}},
		{commit: makeCommit(4), file: "file.ts", rootMustEnclosePath: true, graph: graphFragment, graphFragmentOnly: true, anyOfIDs: []int{1}},
		{commit: makeCommit(7), file: "file.ts", rootMustEnclosePath: true, graph: graphFragment, graphFragmentOnly: true, anyOfIDs: []int{2}},
	})
}

func TestDefinitionDumps(t *testing.T) {
	logger := logtest.Scoped(t)
	db := database.NewDB(logger, dbtest.NewDB(logger, t))
	store := New(db, &observation.TestContext)

	moniker1 := precise.QualifiedMonikerData{
		MonikerData: precise.MonikerData{
			Scheme: "gomod",
		},
		PackageInformationData: precise.PackageInformationData{
			Name:    "leftpad",
			Version: "0.1.0",
		},
	}

	moniker2 := precise.QualifiedMonikerData{
		MonikerData: precise.MonikerData{
			Scheme: "npm",
		},
		PackageInformationData: precise.PackageInformationData{
			Name:    "rightpad",
			Version: "0.2.0",
		},
	}

	// Package does not exist initially
	if dumps, err := store.GetDumpsWithDefinitionsForMonikers(context.Background(), []precise.QualifiedMonikerData{moniker1}); err != nil {
		t.Fatalf("unexpected error getting package: %s", err)
	} else if len(dumps) != 0 {
		t.Fatal("unexpected record")
	}

	uploadedAt := time.Unix(1587396557, 0).UTC()
	startedAt := uploadedAt.Add(time.Minute)
	finishedAt := uploadedAt.Add(time.Minute * 2)
	expected1 := types.Dump{
		ID:             1,
		Commit:         makeCommit(1),
		Root:           "sub/",
		VisibleAtTip:   true,
		UploadedAt:     uploadedAt,
		State:          "completed",
		FailureMessage: nil,
		StartedAt:      &startedAt,
		FinishedAt:     &finishedAt,
		RepositoryID:   50,
		RepositoryName: "n-50",
		Indexer:        "lsif-go",
		IndexerVersion: "latest",
	}
	expected2 := types.Dump{
		ID:                2,
		Commit:            makeCommit(2),
		Root:              "other/",
		VisibleAtTip:      false,
		UploadedAt:        uploadedAt,
		State:             "completed",
		FailureMessage:    nil,
		StartedAt:         &startedAt,
		FinishedAt:        &finishedAt,
		RepositoryID:      50,
		RepositoryName:    "n-50",
		Indexer:           "scip-typescript",
		IndexerVersion:    "1.2.3",
		AssociatedIndexID: nil,
	}
	expected3 := types.Dump{
		ID:             3,
		Commit:         makeCommit(3),
		Root:           "sub/",
		VisibleAtTip:   true,
		UploadedAt:     uploadedAt,
		State:          "completed",
		FailureMessage: nil,
		StartedAt:      &startedAt,
		FinishedAt:     &finishedAt,
		RepositoryID:   50,
		RepositoryName: "n-50",
		Indexer:        "lsif-go",
		IndexerVersion: "latest",
	}

	insertUploads(t, db, dumpToUpload(expected1), dumpToUpload(expected2), dumpToUpload(expected3))
	insertVisibleAtTip(t, db, 50, 1)

	if err := store.UpdatePackages(context.Background(), 1, []precise.Package{
		{Scheme: "gomod", Name: "leftpad", Version: "0.1.0"},
	}); err != nil {
		t.Fatalf("unexpected error updating packages: %s", err)
	}

	if err := store.UpdatePackages(context.Background(), 2, []precise.Package{
		{Scheme: "npm", Name: "rightpad", Version: "0.2.0"},
	}); err != nil {
		t.Fatalf("unexpected error updating packages: %s", err)
	}

	// Duplicate package
	if err := store.UpdatePackages(context.Background(), 3, []precise.Package{
		{Scheme: "gomod", Name: "leftpad", Version: "0.1.0"},
	}); err != nil {
		t.Fatalf("unexpected error updating packages: %s", err)
	}

	if dumps, err := store.GetDumpsWithDefinitionsForMonikers(context.Background(), []precise.QualifiedMonikerData{moniker1}); err != nil {
		t.Fatalf("unexpected error getting package: %s", err)
	} else if len(dumps) != 1 {
		t.Fatal("expected one record")
	} else if diff := cmp.Diff(expected1, dumps[0]); diff != "" {
		t.Errorf("unexpected dump (-want +got):\n%s", diff)
	}

	if dumps, err := store.GetDumpsWithDefinitionsForMonikers(context.Background(), []precise.QualifiedMonikerData{moniker1, moniker2}); err != nil {
		t.Fatalf("unexpected error getting package: %s", err)
	} else if len(dumps) != 2 {
		t.Fatal("expected two records")
	} else if diff := cmp.Diff(expected1, dumps[0]); diff != "" {
		t.Errorf("unexpected dump (-want +got):\n%s", diff)
	} else if diff := cmp.Diff(expected2, dumps[1]); diff != "" {
		t.Errorf("unexpected dump (-want +got):\n%s", diff)
	}

	t.Run("enforce repository permissions", func(t *testing.T) {
		// Enable permissions user mapping forces checking repository permissions
		// against permissions tables in the database, which should effectively block
		// all access because permissions tables are empty.
		before := globals.PermissionsUserMapping()
		globals.SetPermissionsUserMapping(&schema.PermissionsUserMapping{Enabled: true})
		defer globals.SetPermissionsUserMapping(before)

		if dumps, err := store.GetDumpsWithDefinitionsForMonikers(context.Background(), []precise.QualifiedMonikerData{moniker1, moniker2}); err != nil {
			t.Fatalf("unexpected error getting package: %s", err)
		} else if len(dumps) != 0 {
			t.Errorf("unexpected count. want=%d have=%d", 0, len(dumps))
		}
	})
}

<<<<<<< HEAD
func TestDeleteOverlappingDumps(t *testing.T) {
	logger := logtest.Scoped(t)
	sqlDB := dbtest.NewDB(logger, t)
	db := database.NewDB(logger, sqlDB)
	store := New(db, &observation.TestContext)

	insertUploads(t, db, shared.Upload{
		ID:      1,
		Commit:  makeCommit(1),
		Root:    "cmd/",
		Indexer: "lsif-go",
	})

	err := store.DeleteOverlappingDumps(context.Background(), 50, makeCommit(1), "cmd/", "lsif-go")
	if err != nil {
		t.Fatalf("unexpected error deleting dump: %s", err)
	}

	// Ensure record was deleted
	if states, err := getUploadStates(db, 1); err != nil {
		t.Fatalf("unexpected error getting states: %s", err)
	} else if diff := cmp.Diff(map[int]string{1: "deleting"}, states); diff != "" {
		t.Errorf("unexpected dump (-want +got):\n%s", diff)
	}
}

func TestDeleteOverlappingDumpsNoMatches(t *testing.T) {
	logger := logtest.Scoped(t)
	sqlDB := dbtest.NewDB(logger, t)
	db := database.NewDB(logger, sqlDB)
	store := New(db, &observation.TestContext)

	insertUploads(t, db, shared.Upload{
		ID:      1,
		Commit:  makeCommit(1),
		Root:    "cmd/",
		Indexer: "lsif-go",
	})

	testCases := []struct {
		commit  string
		root    string
		indexer string
	}{
		{makeCommit(2), "cmd/", "lsif-go"},
		{makeCommit(1), "cmds/", "lsif-go"},
		{makeCommit(1), "cmd/", "scip-typescript"},
	}

	for _, testCase := range testCases {
		err := store.DeleteOverlappingDumps(context.Background(), 50, testCase.commit, testCase.root, testCase.indexer)
		if err != nil {
			t.Fatalf("unexpected error deleting dump: %s", err)
		}
	}

	// Original dump still exists
	if dumps, err := store.GetDumpsByIDs(context.Background(), []int{1}); err != nil {
		t.Fatalf("unexpected error getting dump: %s", err)
	} else if len(dumps) != 1 {
		t.Fatal("expected dump record to still exist")
	}
}

func TestDeleteOverlappingDumpsIgnoresIncompleteUploads(t *testing.T) {
	logger := logtest.Scoped(t)
	sqlDB := dbtest.NewDB(logger, t)
	db := database.NewDB(logger, sqlDB)
	store := New(db, &observation.TestContext)

	insertUploads(t, db, shared.Upload{
		ID:      1,
		Commit:  makeCommit(1),
		Root:    "cmd/",
		Indexer: "lsif-go",
		State:   "queued",
	})

	err := store.DeleteOverlappingDumps(context.Background(), 50, makeCommit(1), "cmd/", "lsif-go")
	if err != nil {
		t.Fatalf("unexpected error deleting dump: %s", err)
	}

	// Original upload still exists
	if _, exists, err := store.GetUploadByID(context.Background(), 1); err != nil {
		t.Fatalf("unexpected error getting dump: %s", err)
	} else if !exists {
		t.Fatal("expected dump record to still exist")
	}
}

func dumpToUpload(expected shared.Dump) shared.Upload {
	return shared.Upload{
=======
func dumpToUpload(expected types.Dump) types.Upload {
	return types.Upload{
>>>>>>> 71480238
		ID:                expected.ID,
		Commit:            expected.Commit,
		Root:              expected.Root,
		UploadedAt:        expected.UploadedAt,
		State:             expected.State,
		FailureMessage:    expected.FailureMessage,
		StartedAt:         expected.StartedAt,
		FinishedAt:        expected.FinishedAt,
		ProcessAfter:      expected.ProcessAfter,
		NumResets:         expected.NumResets,
		NumFailures:       expected.NumFailures,
		RepositoryID:      expected.RepositoryID,
		RepositoryName:    expected.RepositoryName,
		Indexer:           expected.Indexer,
		IndexerVersion:    expected.IndexerVersion,
		AssociatedIndexID: expected.AssociatedIndexID,
	}
}

func toCommitGraphView(uploads []types.Upload) *commitgraph.CommitGraphView {
	commitGraphView := commitgraph.NewCommitGraphView()
	for _, upload := range uploads {
		commitGraphView.Add(commitgraph.UploadMeta{UploadID: upload.ID}, upload.Commit, fmt.Sprintf("%s:%s", upload.Root, upload.Indexer))
	}

	return commitGraphView
}

func normalizeVisibleUploads(uploadMetas map[string][]commitgraph.UploadMeta) map[string][]commitgraph.UploadMeta {
	for _, uploads := range uploadMetas {
		sort.Slice(uploads, func(i, j int) bool {
			return uploads[i].UploadID-uploads[j].UploadID < 0
		})
	}

	return uploadMetas
}

// insertNearestUploads populates the lsif_nearest_uploads table with the given upload metadata.
func insertNearestUploads(t testing.TB, db database.DB, repositoryID int, uploads map[string][]commitgraph.UploadMeta) {
	var rows []*sqlf.Query
	for commit, uploadMetas := range uploads {
		uploadsByLength := make(map[int]int, len(uploadMetas))
		for _, uploadMeta := range uploadMetas {
			uploadsByLength[uploadMeta.UploadID] = int(uploadMeta.Distance)
		}

		serializedUploadMetas, err := json.Marshal(uploadsByLength)
		if err != nil {
			t.Fatalf("unexpected error marshalling uploads: %s", err)
		}

		rows = append(rows, sqlf.Sprintf(
			"(%s, %s, %s)",
			repositoryID,
			dbutil.CommitBytea(commit),
			serializedUploadMetas,
		))
	}

	query := sqlf.Sprintf(
		`INSERT INTO lsif_nearest_uploads (repository_id, commit_bytea, uploads) VALUES %s`,
		sqlf.Join(rows, ","),
	)
	if _, err := db.ExecContext(context.Background(), query.Query(sqlf.PostgresBindVar), query.Args()...); err != nil {
		t.Fatalf("unexpected error while updating commit graph: %s", err)
	}
}

//nolint:unparam // unparam complains that `repositoryID` always has same value across call-sites, but that's OK
func insertLinks(t testing.TB, db database.DB, repositoryID int, links map[string]commitgraph.LinkRelationship) {
	if len(links) == 0 {
		return
	}

	var rows []*sqlf.Query
	for commit, link := range links {
		rows = append(rows, sqlf.Sprintf(
			"(%s, %s, %s, %s)",
			repositoryID,
			dbutil.CommitBytea(commit),
			dbutil.CommitBytea(link.AncestorCommit),
			link.Distance,
		))
	}

	query := sqlf.Sprintf(
		`INSERT INTO lsif_nearest_uploads_links (repository_id, commit_bytea, ancestor_commit_bytea, distance) VALUES %s`,
		sqlf.Join(rows, ","),
	)
	if _, err := db.ExecContext(context.Background(), query.Query(sqlf.PostgresBindVar), query.Args()...); err != nil {
		t.Fatalf("unexpected error while updating links: %s %s", err, query.Query(sqlf.PostgresBindVar))
	}
}

type FindClosestDumpsTestCase struct {
	commit              string
	file                string
	rootMustEnclosePath bool
	indexer             string
	graph               *gitdomain.CommitGraph
	graphFragmentOnly   bool
	anyOfIDs            []int
	allOfIDs            []int
}

func testFindClosestDumps(t *testing.T, store Store, testCases []FindClosestDumpsTestCase) {
	for _, testCase := range testCases {
		name := fmt.Sprintf(
			"commit=%s file=%s rootMustEnclosePath=%v indexer=%s",
			testCase.commit,
			testCase.file,
			testCase.rootMustEnclosePath,
			testCase.indexer,
		)

		assertDumpIDs := func(t *testing.T, dumps []types.Dump) {
			if len(testCase.anyOfIDs) > 0 {
				testAnyOf(t, dumps, testCase.anyOfIDs)
				return
			}

			if len(testCase.allOfIDs) > 0 {
				testAllOf(t, dumps, testCase.allOfIDs)
				return
			}

			if len(dumps) != 0 {
				t.Errorf("unexpected nearest dump length. want=%d have=%d", 0, len(dumps))
				return
			}
		}

		if !testCase.graphFragmentOnly {
			t.Run(name, func(t *testing.T) {
				dumps, err := store.FindClosestDumps(context.Background(), 50, testCase.commit, testCase.file, testCase.rootMustEnclosePath, testCase.indexer)
				if err != nil {
					t.Fatalf("unexpected error finding closest dumps: %s", err)
				}

				assertDumpIDs(t, dumps)
			})
		}

		if testCase.graph != nil {
			t.Run(name+" [graph-fragment]", func(t *testing.T) {
				dumps, err := store.FindClosestDumpsFromGraphFragment(context.Background(), 50, testCase.commit, testCase.file, testCase.rootMustEnclosePath, testCase.indexer, testCase.graph)
				if err != nil {
					t.Fatalf("unexpected error finding closest dumps: %s", err)
				}

				assertDumpIDs(t, dumps)
			})
		}
	}
}

func testAnyOf(t *testing.T, dumps []types.Dump, expectedIDs []int) {
	if len(dumps) != 1 {
		t.Errorf("unexpected nearest dump length. want=%d have=%d", 1, len(dumps))
		return
	}

	if !testPresence(dumps[0].ID, expectedIDs) {
		t.Errorf("unexpected nearest dump ids. want one of %v have=%v", expectedIDs, dumps[0].ID)
	}
}

func testPresence(needle int, haystack []int) bool {
	for _, candidate := range haystack {
		if needle == candidate {
			return true
		}
	}

	return false
}

func testAllOf(t *testing.T, dumps []types.Dump, expectedIDs []int) {
	if len(dumps) != len(expectedIDs) {
		t.Errorf("unexpected nearest dump length. want=%d have=%d", 1, len(dumps))
	}

	var dumpIDs []int
	for _, dump := range dumps {
		dumpIDs = append(dumpIDs, dump.ID)
	}

	for _, expectedID := range expectedIDs {
		if !testPresence(expectedID, dumpIDs) {
			t.Errorf("unexpected nearest dump ids. want all of %v have=%v", expectedIDs, dumpIDs)
			return
		}
	}
}<|MERGE_RESOLUTION|>--- conflicted
+++ resolved
@@ -742,14 +742,13 @@
 	})
 }
 
-<<<<<<< HEAD
 func TestDeleteOverlappingDumps(t *testing.T) {
 	logger := logtest.Scoped(t)
 	sqlDB := dbtest.NewDB(logger, t)
 	db := database.NewDB(logger, sqlDB)
 	store := New(db, &observation.TestContext)
 
-	insertUploads(t, db, shared.Upload{
+	insertUploads(t, db, types.Upload{
 		ID:      1,
 		Commit:  makeCommit(1),
 		Root:    "cmd/",
@@ -775,7 +774,7 @@
 	db := database.NewDB(logger, sqlDB)
 	store := New(db, &observation.TestContext)
 
-	insertUploads(t, db, shared.Upload{
+	insertUploads(t, db, types.Upload{
 		ID:      1,
 		Commit:  makeCommit(1),
 		Root:    "cmd/",
@@ -813,7 +812,7 @@
 	db := database.NewDB(logger, sqlDB)
 	store := New(db, &observation.TestContext)
 
-	insertUploads(t, db, shared.Upload{
+	insertUploads(t, db, types.Upload{
 		ID:      1,
 		Commit:  makeCommit(1),
 		Root:    "cmd/",
@@ -834,12 +833,8 @@
 	}
 }
 
-func dumpToUpload(expected shared.Dump) shared.Upload {
-	return shared.Upload{
-=======
 func dumpToUpload(expected types.Dump) types.Upload {
 	return types.Upload{
->>>>>>> 71480238
 		ID:                expected.ID,
 		Commit:            expected.Commit,
 		Root:              expected.Root,
