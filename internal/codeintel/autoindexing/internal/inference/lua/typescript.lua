local json = require "json"
local path = require "path"
<<<<<<< HEAD
local patterns = require "sg.patterns"
local recognizer = require "sg.autoindex.recognizer"
=======
local pattern = require "sg.autoindex.patterns"
local recognizers = require "sg.recognizers"
>>>>>>> 272cde4e

local shared = require "sg.autoindex.shared"
local util = require "sg.autoindex.util"

local indexer = "sourcegraph/scip-typescript:autoindex"
local typescript_nmusl_command =
  "N_NODE_MIRROR=https://unofficial-builds.nodejs.org/download/release n --arch x64-musl auto"

local exclude_paths = pattern.new_path_combine(shared.exclude_paths, {
  pattern.new_path_segment "node_modules",
})

local check_lerna_file = function(root, contents_by_path)
  local ancestors = path.ancestors(root)
  for i = 1, #ancestors do
    local payload = json.decode(contents_by_path[path.join(ancestors[i], "lerna.json")] or "")
    if payload and payload["npmClient"] == "yarn" then
      return true
    end
  end

  return false
end

local can_derive_node_version = function(root, paths, contents_by_path)
  local ancestors = path.ancestors(root)

  for i = 1, #ancestors do
    local payload = json.decode(contents_by_path[path.join(ancestors[i], "package.json")] or "")
    if payload and payload["engines"] and payload["engines"]["node"] then
      return true
    end
  end

  for i = 1, #ancestors do
    local candidates = {
      path.join(ancestors[i], ".nvmrc"),
      path.join(ancestors[i], ".node-version"),
      path.join(ancestors[i], ".n-node-version"),
    }
    if util.contains_any(paths, candidates) then
      return true
    end
  end

  return false
end

local infer_typescript_job = function(api, tsconfig_path, should_infer_config)
  local root = path.dirname(tsconfig_path)
  local reverse_ancestors = util.reverse(path.ancestors(tsconfig_path))

  api:register(recognizer.new_path_recognizer {
    patterns = {
      -- To disambiguate installation steps
      pattern.new_path_basename "yarn.lock",
      -- Try to determine version
      pattern.new_path_basename ".n-node-version",
      pattern.new_path_basename ".node-version",
      pattern.new_path_basename ".nvmrc",
      -- To reinvoke simple cases with no other files
      pattern.new_path_basename "tsconfig.json",
      pattern.new_path_exclude(exclude_paths),
    },

    patterns_for_content = {
      -- To read explicitly configured engines and npm client
      pattern.new_path_basename "package.json",
      pattern.new_path_basename "lerna.json",
      pattern.new_path_exclude(exclude_paths),
    },

    -- Invoked when any of the files listed in the patterns above exist.
    generate = function(api, paths, contents_by_path)
      local is_yarn = check_lerna_file(root, contents_by_path)

      local docker_steps = {}
      for i = 1, #reverse_ancestors do
        if contents_by_path[path.join(reverse_ancestors[i], "package.json")] then
          local install_command = ""
          if is_yarn or util.contains(paths, path.join(reverse_ancestors[i], "yarn.lock")) then
            install_command = "yarn --ignore-engines"
          else
            install_command = "npm install"
          end

          local install_command_suffix = ""
          if should_infer_config then
            install_command_suffix = " --ignore-scripts"
          end

          table.insert(docker_steps, {
            root = reverse_ancestors[i],
            image = indexer,
            commands = { install_command .. install_command_suffix },
          })
        end
      end

      local local_steps = {}
      if can_derive_node_version(root, paths, contents_by_path) then
        for i = 1, #docker_steps do
          -- Add `n` invocation command before each docker step
          docker_steps[i].commands = util.with_new_head(docker_steps[i].commands, typescript_nmusl_command)
        end

        -- Add `n` invocation (in indexing container) before indexer runs
        local_steps = { typescript_nmusl_command }
      end

      local args = { "scip-typescript", "index" }
      if should_infer_config then
        table.insert(args, "--infer-tsconfig")
      end

      return {
        steps = docker_steps,
        local_steps = local_steps,
        root = root,
        indexer = indexer,
        indexer_args = args,
        outfile = "index.scip",
      }
    end,
  })

  return {}
end

return recognizer.new_path_recognizer {
  patterns = {
    pattern.new_path_basename "package.json",
    pattern.new_path_basename "tsconfig.json",
    pattern.new_path_exclude(exclude_paths),
  },

  -- Invoked when package.json or tsconfig.json files exist
  generate = function(api, paths)
    local has_tsconfig = false
    for i = 1, #paths do
      if path.basename(paths[i]) == "tsconfig.json" then
        -- Infer typescript jobs
        infer_typescript_job(api, paths[i], false)
        has_tsconfig = true
      end
    end

    if not has_tsconfig then
      -- Infer javascript jobs if there's no tsconfig.json found
      infer_typescript_job(api, "tsconfig.json", true)
    end

    return {}
  end,
}<|MERGE_RESOLUTION|>--- conflicted
+++ resolved
@@ -1,12 +1,7 @@
 local json = require "json"
 local path = require "path"
-<<<<<<< HEAD
-local patterns = require "sg.patterns"
 local recognizer = require "sg.autoindex.recognizer"
-=======
 local pattern = require "sg.autoindex.patterns"
-local recognizers = require "sg.recognizers"
->>>>>>> 272cde4e
 
 local shared = require "sg.autoindex.shared"
 local util = require "sg.autoindex.util"
