--- conflicted
+++ resolved
@@ -27,13 +27,10 @@
 	otlog "github.com/opentracing/opentracing-go/log"
 	"github.com/prometheus/client_golang/prometheus"
 	"github.com/prometheus/client_golang/prometheus/promauto"
-<<<<<<< HEAD
 	"golang.org/x/sync/errgroup"
 	"golang.org/x/sync/semaphore"
-=======
+
 	"github.com/sourcegraph/go-diff/diff"
->>>>>>> 52dd4023
-
 	"github.com/sourcegraph/go-rendezvous"
 
 	"github.com/sourcegraph/sourcegraph/internal/api"
@@ -653,9 +650,9 @@
 	ctx, endObservation := c.operations.batchLog.With(ctx, &err, observation.Args{LogFields: opts.LogFields()})
 	defer endObservation(1, observation.Args{})
 
-	// Make a request to a signle gitserver shard and feed the results to the user-supplied
-	// callback. Invoked multiple times (and concurrently) in the function defined in the
-	// following.
+	// Make a request to a singlee gitserver shard and feed the results to the user-supplied
+	// callback. This function is invoked multiple times (and concurrently) in the loops below
+	// this function definition.
 	performLogRequestToShard := func(ctx context.Context, addr string, repoCommits []api.RepoCommit) (err error) {
 		var numProcessed int
 		repoNames := repoNamesFromRepoCommits(repoCommits)
@@ -756,7 +753,8 @@
 	// is down. Any of these operations failing will cause an error to be returned from the entire
 	// BatchLog function.
 
-	sem := semaphore.NewWeighted(int64(4))
+	limit := int64(4)
+	sem := semaphore.NewWeighted(limit)
 	g, ctx := errgroup.WithContext(ctx)
 
 	for addr, repoCommits := range batches {
