<!-- DO NOT EDIT: generated via: go generate ./dev/sg -->

# sg reference

sg - The Sourcegraph developer tool!

Learn more: https://docs.sourcegraph.com/dev/background-information/sg

```sh
sg [GLOBAL FLAGS] command [COMMAND FLAGS] [ARGUMENTS...]
```

Global flags:

* `--config, -c="<value>"`: load sg configuration from `file` (default: sg.config.yaml)
* `--disable-analytics`: disable event logging (logged to '~/.sourcegraph/events')
* `--disable-output-detection`: use fixed output configuration instead of detecting terminal capabilities
* `--disable-overwrite`: disable loading additional sg configuration from overwrite file (see -overwrite)
* `--overwrite, -o="<value>"`: load sg configuration from `file` that is gitignored and can be used to, for example, add credentials (default: sg.config.overwrite.yaml)
* `--skip-auto-update`: prevent sg from automatically updating itself
* `--verbose, -v`: toggle verbose mode


## sg start

🌟 Starts the given commandset. Without a commandset it starts the default Sourcegraph dev environment.

Use this to start your Sourcegraph environment!

Available comamndsets in `sg.config.yaml`:

* api-only
* batches 🦡
* codeintel
* dotcom
* enterprise
* enterprise-codeinsights
* enterprise-codeintel 🧠
* enterprise-e2e
* iam
* monitoring
* monitoring-alerts
* oss
* oss-web-standalone
* oss-web-standalone-prod
* otel
* web-standalone
* web-standalone-prod

```sh
# Run default environment, Sourcegraph enterprise:
$ sg start

# List available environments (defined under 'commandSets' in 'sg.config.yaml'):
$ sg start -help

# Run the enterprise environment with code-intel enabled:
$ sg start enterprise-codeintel

# Run the environment for Batch Changes development:
$ sg start batches

# Override the logger levels for specific services
$ sg start --debug=gitserver --error=enterprise-worker,enterprise-frontend enterprise
```

Flags:

* `--crit, -c="<value>"`: Services to set at info crit level.
* `--debug, -d="<value>"`: Services to set at debug log level.
* `--error, -e="<value>"`: Services to set at info error level.
* `--feedback`: provide feedback about this command by opening up a Github discussion
* `--info, -i="<value>"`: Services to set at info log level.
* `--warn, -w="<value>"`: Services to set at warn log level.

## sg run

Run the given commands.

Runs the given command. If given a whitespace-separated list of commands it runs the set of commands.

Available commands in `sg.config.yaml`:

* batches-executor
* batches-executor-firecracker
* bext
* caddy
* codeintel-executor
* codeintel-worker
* debug-env: Debug env vars
* docsite: Docsite instance serving the docs
* executor-template
* frontend: Enterprise frontend
* github-proxy
* gitserver
* grafana
* jaeger
* loki
* minio
* monitoring-generator
* oss-frontend
* oss-repo-updater
* oss-symbols
* oss-web: Open source version of the web app
* oss-worker
* otel-collector: OpenTelemetry collector
* postgres_exporter
* prometheus
* redis-postgres: Dockerized version of redis and postgres
* repo-updater
* searcher
* server: Run an all-in-one sourcegraph/server image
* storybook
* symbols
* syntax-highlighter
* web-standalone-http-prod: Standalone web frontend (production) with API proxy to a configurable URL
* web-standalone-http: Standalone web frontend (dev) with API proxy to a configurable URL
* web: Enterprise version of the web app
* worker
* zoekt-index-0
* zoekt-index-1
* zoekt-indexserver-template
* zoekt-web-0
* zoekt-web-1
* zoekt-web-template

```sh
# Run specific commands:
$ sg run gitserver
$ sg run frontend

# List available commands (defined under 'commands:' in 'sg.config.yaml'):
$ sg run -help

# Run multiple commands:
$ sg run gitserver frontend repo-updater
```

Flags:

* `--feedback`: provide feedback about this command by opening up a Github discussion

## sg ci

Interact with Sourcegraph's Buildkite continuous integration pipelines.

Note that Sourcegraph's CI pipelines are under our enterprise license: https://github.com/sourcegraph/sourcegraph/blob/main/LICENSE.enterprise

```sh
# Preview what a CI run for your current changes will look like
$ sg ci preview

# Check on the status of your changes on the current branch in the Buildkite pipeline
$ sg ci status
# Check on the status of a specific branch instead
$ sg ci status --branch my-branch
# Block until the build has completed (it will send a system notification)
$ sg ci status --wait
# Get status for a specific build number
$ sg ci status --build 123456

# Pull logs of failed jobs to stdout
$ sg ci logs
# Push logs of most recent main failure to local Loki for analysis
# You can spin up a Loki instance with 'sg run loki grafana'
$ sg ci logs --branch main --out http://127.0.0.1:3100
# Get the logs for a specific build number, useful when debugging
$ sg ci logs --build 123456

# Manually trigger a build on the CI with the current branch
$ sg ci build
# Manually trigger a build on the CI on the current branch, but with a specific commit
$ sg ci build --commit my-commit
# Manually trigger a main-dry-run build of the HEAD commit on the current branch
$ sg ci build main-dry-run
$ sg ci build --force main-dry-run
# Manually trigger a main-dry-run build of a specified commit on the current ranch
$ sg ci build --force --commit my-commit main-dry-run
# View the available special build types
$ sg ci build --help
```

### sg ci preview

Preview the pipeline that would be run against the currently checked out branch.


Flags:

* `--branch, -b="<value>"`: Branch `name` of build to target (defaults to current branch)
* `--feedback`: provide feedback about this command by opening up a Github discussion

### sg ci status

Get the status of the CI run associated with the currently checked out branch.


Flags:

* `--branch, -b="<value>"`: Branch `name` of build to target (defaults to current branch)
* `--build, -n="<value>"`: Override branch detection with a specific build `number`
* `--feedback`: provide feedback about this command by opening up a Github discussion
* `--pipeline, -p="<value>"`: Select a custom Buildkite `pipeline` in the Sourcegraph org (default: sourcegraph)
* `--view, -v`: Open build page in browser
* `--wait, -w`: Wait by blocking until the build is finished

### sg ci build

Manually request a build for the currently checked out commit and branch (e.g. to trigger builds on forks or with special run types).

Optionally provide a run type to build with.

This command is useful when:

- you want to trigger a build with a particular run type, such as 'main-dry-run'
- triggering builds for PRs from forks (such as those from external contributors), which do not trigger Buildkite builds automatically for security reasons (we do not want to run insecure code on our infrastructure by default!)

Supported run types when providing an argument for 'sg ci build [runtype]':

* main-dry-run
* docker-images-patch
* docker-images-patch-notest
* docker-images-candidates-notest
* executor-patch-notest
* backend-integration

For run types that require branch arguments, you will be prompted for an argument, or you
can provide it directly (for example, 'sg ci build [runtype] [argument]').

Learn more about pipeline run types in https://docs.sourcegraph.com/dev/background-information/ci/reference.

Arguments: `[runtype]`

Flags:

* `--commit, -c="<value>"`: `commit` from the current branch to build (defaults to current commit)
* `--feedback`: provide feedback about this command by opening up a Github discussion
* `--pipeline, -p="<value>"`: Select a custom Buildkite `pipeline` in the Sourcegraph org (default: sourcegraph)

### sg ci logs

Get logs from CI builds (e.g. to grep locally).

Get logs from CI builds, and output them in stdout or push them to Loki. By default only gets failed jobs - to change this, use the '--state' flag.

The '--job' flag can be used to narrow down the logs returned - you can provide either the ID, or part of the name of the job you want to see logs for.

To send logs to a Loki instance, you can provide --out=http://127.0.0.1:3100 after spinning up an instance with 'sg run loki grafana'.
From there, you can start exploring logs with the Grafana explore panel.



Flags:

* `--branch, -b="<value>"`: Branch `name` of build to target (defaults to current branch)
* `--build, -n="<value>"`: Override branch detection with a specific build `number`
* `--feedback`: provide feedback about this command by opening up a Github discussion
* `--job, -j="<value>"`: ID or name of the job to export logs for
* `--out, -o="<value>"`: Output `format`: one of [terminal|simple|json], or a URL pointing to a Loki instance, such as http://127.0.0.1:3100 (default: terminal)
* `--overwrite-state="<value>"`: `state` to overwrite the job state metadata
* `--pipeline, -p="<value>"`: Select a custom Buildkite `pipeline` in the Sourcegraph org (default: sourcegraph)
* `--state, -s="<value>"`: Job `state` to export logs for (provide an empty value for all states) (default: failed)

### sg ci docs

Render reference documentation for build pipeline types.

An online version of the rendered documentation is also available in https://docs.sourcegraph.com/dev/background-information/ci/reference.


Flags:

* `--feedback`: provide feedback about this command by opening up a Github discussion

### sg ci open

Open Sourcegraph's Buildkite page in browser.

Arguments: `[pipeline]`

Flags:

* `--feedback`: provide feedback about this command by opening up a Github discussion

## sg test

Run the given test suite.

Testsuites are defined in sg configuration.

Available testsuites in `sg.config.yaml`:

* backend
* backend-integration
* bext
* bext-build
* bext-e2e
* bext-integration
* docsite
* frontend
* frontend-e2e
* web-integration

```sh
# Run different test suites:
$ sg test backend
$ sg test backend-integration
$ sg test frontend
$ sg test frontend-e2e

# List available test suites:
$ sg test -help

# Arguments are passed along to the command
$ sg test backend-integration -run TestSearch
```

Flags:

* `--feedback`: provide feedback about this command by opening up a Github discussion

## sg lint

Run all or specified linters on the codebase.

To run all checks, don't provide an argument. You can also provide multiple arguments to run linters for multiple targets.

```sh
# Run all possible checks
$ sg lint

# Run only go related checks
$ sg lint go

# Run only shell related checks
$ sg lint shell

# Run only client related checks
$ sg lint client

# List all available check groups
$ sg lint --help
```

Flags:

* `--annotations`: Write helpful output to ./annotations directory
* `--feedback`: provide feedback about this command by opening up a Github discussion
* `--fix, -f`: Try to fix any lint issues

### sg lint urls

Check for broken urls in the codebase.


Flags:

* `--feedback`: provide feedback about this command by opening up a Github discussion

### sg lint go

Check go code for linting errors, forbidden imports, generated files, etc.


Flags:

* `--feedback`: provide feedback about this command by opening up a Github discussion

### sg lint docs

Documentation checks.


Flags:

* `--feedback`: provide feedback about this command by opening up a Github discussion

### sg lint dockerfiles

Check Dockerfiles for Sourcegraph best practices.


Flags:

* `--feedback`: provide feedback about this command by opening up a Github discussion

### sg lint client

Check client code for linting errors, forbidden imports, etc.


Flags:

* `--feedback`: provide feedback about this command by opening up a Github discussion

### sg lint svg

Check svg assets.


Flags:

* `--feedback`: provide feedback about this command by opening up a Github discussion

### sg lint shell

Check shell code for linting errors, formatting, etc.


Flags:

* `--feedback`: provide feedback about this command by opening up a Github discussion

## sg generate

Run code and docs generation tasks.

If no target is provided, all target are run with default arguments.

```sh
$ sg --verbose generate ... # Enable verbose output
```

Flags:

* `--feedback`: provide feedback about this command by opening up a Github discussion
* `--quiet, -q`: Suppress all output but errors from generate tasks

### sg generate go

Run go generate [packages...] on the codebase.


Flags:

* `--feedback`: provide feedback about this command by opening up a Github discussion

## sg db

Interact with local Sourcegraph databases for development.

```sh
# Reset the Sourcegraph 'frontend' database
$ sg db reset-pg

# Reset the 'frontend' and 'codeintel' databases
$ sg db reset-pg -db=frontend,codeintel

# Reset all databases ('frontend', 'codeintel', 'codeinsights')
$ sg db reset-pg -db=all

# Reset the redis database
$ sg db reset-redis

# Create a site-admin user whose email and password are foo@sourcegraph.com and sourcegraph.
$ sg db add-user -name=foo
```

### sg db reset-pg

Drops, recreates and migrates the specified Sourcegraph database.

If -db is not set, then the "frontend" database is used (what's set as PGDATABASE in env or the sg.config.yaml). If -db is set to "all" then all databases are reset and recreated.


Flags:

* `--db="<value>"`: The target database instance. (default: frontend)
* `--feedback`: provide feedback about this command by opening up a Github discussion

### sg db reset-redis

Drops, recreates and migrates the specified Sourcegraph Redis database.

```sh
$ sg db reset-redis
```

Flags:

* `--feedback`: provide feedback about this command by opening up a Github discussion

### sg db add-user

Create an admin sourcegraph user.

Run 'sg db add-user -username bob' to create an admin user whose email is bob@sourcegraph.com. The password will be printed if the operation succeeds


Flags:

* `--feedback`: provide feedback about this command by opening up a Github discussion
* `--password="<value>"`: Password for user (default: sourcegraphsourcegraph)
* `--username="<value>"`: Username for user (default: sourcegraph)

## sg migration

Modifies and runs database migrations.

```sh
# Migrate local default database up all the way
$ sg migration up

# Migrate specific database down one migration
$ sg migration down --db codeintel

# Add new migration for specific database
$ sg migration add --db codeintel 'add missing index'

# Squash migrations for default database
$ sg migration squash
```

### sg migration add

Add a new migration file.

Available schemas:

* frontend
* codeintel
* codeinsights

Arguments: `<name>`

Flags:

* `--db="<value>"`: The target database `schema` to modify (default: frontend)
* `--feedback`: provide feedback about this command by opening up a Github discussion

### sg migration revert

Revert the migrations defined on the given commit.

Available schemas:

* frontend
* codeintel
* codeinsights

Arguments: `<commit>`

Flags:

* `--feedback`: provide feedback about this command by opening up a Github discussion

### sg migration up

Apply all migrations.

Available schemas:

* frontend
* codeintel
* codeinsights

```sh
$ sg migration up [-db=<schema>]
```

Flags:

* `--db="<value>"`: The target `schema(s)` to modify. Comma-separated values are accepted. Supply "all" to migrate all schemas. (default: [all])
* `--feedback`: provide feedback about this command by opening up a Github discussion
* `--ignore-single-dirty-log`: Ignore a previously failed attempt if it will be immediately retried by this operation.
* `--noop-privileged`: Skip application of privileged migrations, but record that they have been applied. This assumes the user has already applied the required privileged migrations with elevated permissions.
* `--privileged-hash="<value>"`: Running -noop-privileged without this value will supply a value that will unlock migration application for the current upgrade operation. Future (distinct) upgrade operations will require a unique hash.
* `--skip-oobmigration-validation`: Do not attempt to validate the progress of out-of-band migrations.
* `--skip-upgrade-validation`: Do not attempt to compare the previous instance version with the target instance version for upgrade compatibility. Please refer to https://docs.sourcegraph.com/admin/updates#update-policy for our instance upgrade compatibility policy.
* `--unprivileged-only`: Refuse to apply privileged migrations.

### sg migration upto

Ensure a given migration has been applied - may apply dependency migrations.

Available schemas:

* frontend
* codeintel
* codeinsights

```sh
$ sg migration upto -db=<schema> -target=<target>,<target>,...
```

Flags:

* `--db="<value>"`: The target `schema` to modify.
* `--feedback`: provide feedback about this command by opening up a Github discussion
* `--ignore-single-dirty-log`: Ignore a previously failed attempt if it will be immediately retried by this operation.
* `--noop-privileged`: Skip application of privileged migrations, but record that they have been applied. This assumes the user has already applied the required privileged migrations with elevated permissions.
* `--privileged-hash="<value>"`: Running -noop-privileged without this value will supply a value that will unlock migration application for the current upgrade operation. Future (distinct) upgrade operations will require a unique hash.
* `--target="<value>"`: The `migration` to apply. Comma-separated values are accepted.
* `--unprivileged-only`: Refuse to apply privileged migrations.

### sg migration undo

Revert the last migration applied - useful in local development.

Available schemas:

* frontend
* codeintel
* codeinsights

```sh
$ sg migration undo -db=<schema>
```

Flags:

* `--db="<value>"`: The target `schema` to modify.
* `--feedback`: provide feedback about this command by opening up a Github discussion
* `--ignore-single-dirty-log`: Ignore a previously failed attempt if it will be immediately retried by this operation.

### sg migration downto

Revert any applied migrations that are children of the given targets - this effectively "resets" the schema to the target version.

Available schemas:

* frontend
* codeintel
* codeinsights

```sh
$ sg migration downto -db=<schema> -target=<target>,<target>,...
```

Flags:

* `--db="<value>"`: The target `schema` to modify.
* `--feedback`: provide feedback about this command by opening up a Github discussion
* `--ignore-single-dirty-log`: Ignore a previously failed attempt if it will be immediately retried by this operation.
* `--noop-privileged`: Skip application of privileged migrations, but record that they have been applied. This assumes the user has already applied the required privileged migrations with elevated permissions.
* `--target="<value>"`: The migration to apply. Comma-separated values are accepted.
* `--unprivileged-only`: Refuse to apply privileged migrations.

### sg migration validate

Validate the current schema.

Available schemas:

* frontend
* codeintel
* codeinsights


Flags:

* `--db="<value>"`: The target `schema(s)` to validate. Comma-separated values are accepted. Supply "all" to validate all schemas. (default: [all])
* `--feedback`: provide feedback about this command by opening up a Github discussion
* `--skip-out-of-band-migrations`: Do not attempt to validate out-of-band migration status.

### sg migration describe

Describe the current database schema.

Available schemas:

* frontend
* codeintel
* codeinsights


Flags:

* `--db="<value>"`: The target `schema` to describe.
* `--feedback`: provide feedback about this command by opening up a Github discussion
* `--force`: Force write the file if it already exists.
* `--format="<value>"`: The target output format.
* `--no-color`: If writing to stdout, disable output colorization.
* `--out="<value>"`: The file to write to. If not supplied, stdout is used.

### sg migration drift

Detect differences between the current database schema and the expected schema.

Available schemas:

* frontend
* codeintel
* codeinsights


Flags:

* `--db="<value>"`: The target `schema` to compare.
* `--feedback`: provide feedback about this command by opening up a Github discussion
* `--version="<value>"`: The target schema version. Must be resolvable as a git revlike on the sourcegraph repository.

### sg migration add-log

Add an entry to the migration log.

Available schemas:

* frontend
* codeintel
* codeinsights

```sh
$ sg migration add-log -db=<schema> -version=<version> [-up=true|false]
```

Flags:

* `--db="<value>"`: The target `schema` to modify.
* `--feedback`: provide feedback about this command by opening up a Github discussion
* `--up`: The migration direction.
* `--version="<value>"`: The migration `version` to log. (default: 0)

### sg migration upgrade

Upgrade Sourcegraph instance databases to a target version.


Flags:

* `--feedback`: provide feedback about this command by opening up a Github discussion
* `--from="<value>"`: The source (current) instance version. Must be of the form `v{Major}.{Minor}`.
* `--skip-version-check`: Skip validation of the instance's current version.
* `--to="<value>"`: The target instance version. Must be of the form `v{Major}.{Minor}`.

### sg migration leaves

Identiy the migration leaves for the given commit.

Available schemas:

* frontend
* codeintel
* codeinsights

Arguments: `<commit>`

Flags:

* `--feedback`: provide feedback about this command by opening up a Github discussion

### sg migration squash

Collapse migration files from historic releases together.

Available schemas:

* frontend
* codeintel
* codeinsights

Arguments: `<current-release>`

Flags:

* `--db="<value>"`: The target database `schema` to modify (default: frontend)
* `--feedback`: provide feedback about this command by opening up a Github discussion
* `--in-container`: Launch Postgres in a Docker container for squashing; do not use the host
<<<<<<< HEAD
* `--in-timescaledb-container`: Launch TimescaleDB in a Docker container for squashing; do not use the host
=======
* `--skip-data`: Skip writing data rows into the squashed migration
>>>>>>> 180f096a
* `--skip-teardown`: Skip tearing down the database created to run all registered migrations

### sg migration squash-all

Collapse schema definitions into a single SQL file.

Available schemas:

* frontend
* codeintel
* codeinsights


Flags:

* `--db="<value>"`: The target database `schema` to modify (default: frontend)
* `--feedback`: provide feedback about this command by opening up a Github discussion
* `--in-container`: Launch Postgres in a Docker container for squashing; do not use the host
<<<<<<< HEAD
* `--in-timescaledb-container`: Launch TimescaleDB in a Docker container for squashing; do not use the host
=======
* `--skip-data`: Skip writing data rows into the squashed migration
>>>>>>> 180f096a
* `--skip-teardown`: Skip tearing down the database created to run all registered migrations
* `-f="<value>"`: The output filepath

### sg migration visualize

Output a DOT visualization of the migration graph.

Available schemas:

* frontend
* codeintel
* codeinsights


Flags:

* `--db="<value>"`: The target database `schema` to modify (default: frontend)
* `--feedback`: provide feedback about this command by opening up a Github discussion
* `-f="<value>"`: The output filepath

### sg migration rewrite

Rewrite schemas definitions as they were at a particular version.

Available schemas:

* frontend
* codeintel
* codeinsights


Flags:

* `--db="<value>"`: The target database `schema` to modify (default: frontend)
* `--feedback`: provide feedback about this command by opening up a Github discussion
* `--rev="<value>"`: The target revision

## sg insights

Tools to interact with Code Insights data.


### sg insights decode-id

Decodes an encoded insight ID found on the frontend into a view unique_id.

Run 'sg insights decode-id' to decode 1+ frontend IDs which can then be used for SQL queries


Flags:

* `--feedback`: provide feedback about this command by opening up a Github discussion

### sg insights series-ids

Gets all insight series ID from the base64 encoded frontend ID.

Run 'sg insights series-ids' to decode a frontend ID and find all related series IDs


Flags:

* `--feedback`: provide feedback about this command by opening up a Github discussion

## sg doctor

DEPRECATED - Run checks to test whether system is in correct state to run Sourcegraph.


Flags:

* `--feedback`: provide feedback about this command by opening up a Github discussion

## sg secret

Manipulate secrets stored in memory and in file.

```sh
# List all secrets stored in your local configuration.
$ sg secret list

# Remove the secrets associated with buildkite (sg ci build) - supports autocompletion for
# ease of use
$ sg secret reset buildkite
```

### sg secret reset

Remove a specific secret from secrets file.

Arguments: `<...key>`

Flags:

* `--feedback`: provide feedback about this command by opening up a Github discussion

### sg secret list

List all stored secrets.


Flags:

* `--feedback`: provide feedback about this command by opening up a Github discussion
* `--view, -v`: Display configured secrets when listing

## sg setup

Validate and set up your local dev environment!.


Flags:

* `--check, -c`: Run checks and report setup state
* `--feedback`: provide feedback about this command by opening up a Github discussion
* `--fix, -f`: Fix all checks
* `--oss`: Omit Sourcegraph-teammate-specific setup

## sg teammate

Get information about Sourcegraph teammates.

For example, you can check a teammate's current time and find their handbook bio!

```sh
# Get the current time of a team mate based on their slack handle (case insensitive).
$ sg teammate time @dax
$ sg teammate time dax
# or their full name (case insensitive)
$ sg teammate time thorsten ball

# Open their handbook bio
$ sg teammate handbook asdine
```

### sg teammate time

Get the current time of a Sourcegraph teammate.

Arguments: `<nickname>`

Flags:

* `--feedback`: provide feedback about this command by opening up a Github discussion

### sg teammate handbook

Open the handbook page of a Sourcegraph teammate.

Arguments: `<nickname>`

Flags:

* `--feedback`: provide feedback about this command by opening up a Github discussion

## sg rfc

List, search, and open Sourcegraph RFCs.

```sh
# List all RFCs
$ sg rfc list

# Search for an RFC
$ sg rfc search "search terms"

# Open a specific RFC
$ sg rfc open 420
```

Flags:

* `--feedback`: provide feedback about this command by opening up a Github discussion

## sg adr

List, search, view, and create Sourcegraph Architecture Decision Records (ADRs).

We use Architecture Decision Records (ADRs) only for logging decisions that have notable
architectural impact on our codebase. Since we're a high-agency company, we encourage any
contributor to commit an ADR if they've made an architecturally significant decision.

ADRs are not meant to replace our current RFC process but to complement it by capturing
decisions made in RFCs. However, ADRs do not need to come out of RFCs only. GitHub issues
or pull requests, PoCs, team-wide discussions, and similar processes may result in an ADR
as well.

Learn more about ADRs here: https://docs.sourcegraph.com/dev/adr

```sh
# List all ADRs
$ sg adr list

# Search for an ADR
$ sg adr search "search terms"

# Open a specific index
$ sg adr view 420

# Create a new ADR!
$ sg adr create my ADR title
```

### sg adr list

List all ADRs.


Flags:

* `--asc`: List oldest ADRs first
* `--feedback`: provide feedback about this command by opening up a Github discussion

### sg adr search

Search ADR titles and content.

Arguments: `[terms...]`

Flags:

* `--feedback`: provide feedback about this command by opening up a Github discussion

### sg adr view

View an ADR.

Arguments: `[number]`

Flags:

* `--feedback`: provide feedback about this command by opening up a Github discussion

### sg adr create

Create an ADR!.

Arguments: `<title>`

Flags:

* `--feedback`: provide feedback about this command by opening up a Github discussion

## sg live

Reports which version of Sourcegraph is currently live in the given environment.

Prints the Sourcegraph version deployed to the given environment.

Available preset environments:

* cloud
* k8s

```sh
# See which version is deployed on a preset environment
$ sg live cloud
$ sg live k8s

# See which version is deployed on a custom environment
$ sg live https://demo.sourcegraph.com

# List environments:
$ sg live -help
```

Flags:

* `--feedback`: provide feedback about this command by opening up a Github discussion

## sg ops

Commands used by operations teams to perform common tasks.

Supports internal deploy-sourcegraph repos (non-customer facing)


### sg ops update-images

Updates images in given directory to latest published image.

Updates images in given directory to latest published image.
Ex: in deploy-sourcegraph-cloud, run `sg ops update-images base/.`

Arguments: `<dir>`

Flags:

* `--cr-password="<value>"`: `password` or access token for the container registry
* `--cr-username="<value>"`: `username` for the container registry
* `--feedback`: provide feedback about this command by opening up a Github discussion
* `--kind, -k="<value>"`: the `kind` of deployment (one of 'k8s', 'helm', 'compose') (default: k8s)
* `--pin-tag, -t="<value>"`: pin all images to a specific sourcegraph `tag` (e.g. '3.36.2', 'insiders') (default: latest main branch tag)

### sg ops inspect-tag

Inspect main branch tag details from a image or tag.

```sh
# Inspect a full image
$ sg ops inspect-tag index.docker.io/sourcegraph/cadvisor:159625_2022-07-11_225c8ae162cc@sha256:foobar

# Inspect just the tag
$ sg ops inspect-tag 159625_2022-07-11_225c8ae162cc

# Get the build number
$ sg ops inspect-tag -p build 159625_2022-07-11_225c8ae162cc
```

Flags:

* `--feedback`: provide feedback about this command by opening up a Github discussion
* `--property, -p="<value>"`: only output a specific `property` (one of: 'build', 'date', 'commit')

## sg analytics

Manage analytics collected by sg.


### sg analytics submit

Make sg better by submitting all analytics stored locally!.

Requires HONEYCOMB_ENV_TOKEN or OTEL_EXPORTER_OTLP_ENDPOINT to be set.


Flags:

* `--feedback`: provide feedback about this command by opening up a Github discussion

### sg analytics reset

Delete all analytics stored locally.


Flags:

* `--feedback`: provide feedback about this command by opening up a Github discussion

### sg analytics view

View all analytics stored locally.


Flags:

* `--feedback`: provide feedback about this command by opening up a Github discussion
* `--raw`: view raw data

## sg help

Get help and docs about sg.


Flags:

* `--feedback`: provide feedback about this command by opening up a Github discussion
* `--full, -f`: generate full markdown sg reference
* `--help, -h`: show help
* `--output="<value>"`: write reference to `file`

## sg feedback

opens up a Github discussion page to provide feedback about sg.


Flags:

* `--feedback`: provide feedback about this command by opening up a Github discussion

## sg version

View details for this installation of sg.


Flags:

* `--feedback`: provide feedback about this command by opening up a Github discussion

### sg version changelog

See what's changed in or since this version of sg.


Flags:

* `--feedback`: provide feedback about this command by opening up a Github discussion
* `--limit="<value>"`: Number of changelog entries to show. (default: 5)
* `--next`: Show changelog for changes you would get if you upgrade.

## sg update

Update local sg installation.

Update local sg installation with the latest changes. To see what's new, run:

    sg version changelog -next


Flags:

* `--feedback`: provide feedback about this command by opening up a Github discussion

## sg logo

Print the sg logo.

By default, prints the sg logo in different colors. When the 'classic' argument is passed it prints the classic logo.

Arguments: `[classic]`

Flags:

* `--feedback`: provide feedback about this command by opening up a Github discussion<|MERGE_RESOLUTION|>--- conflicted
+++ resolved
@@ -756,11 +756,8 @@
 * `--db="<value>"`: The target database `schema` to modify (default: frontend)
 * `--feedback`: provide feedback about this command by opening up a Github discussion
 * `--in-container`: Launch Postgres in a Docker container for squashing; do not use the host
-<<<<<<< HEAD
 * `--in-timescaledb-container`: Launch TimescaleDB in a Docker container for squashing; do not use the host
-=======
 * `--skip-data`: Skip writing data rows into the squashed migration
->>>>>>> 180f096a
 * `--skip-teardown`: Skip tearing down the database created to run all registered migrations
 
 ### sg migration squash-all
@@ -779,11 +776,8 @@
 * `--db="<value>"`: The target database `schema` to modify (default: frontend)
 * `--feedback`: provide feedback about this command by opening up a Github discussion
 * `--in-container`: Launch Postgres in a Docker container for squashing; do not use the host
-<<<<<<< HEAD
 * `--in-timescaledb-container`: Launch TimescaleDB in a Docker container for squashing; do not use the host
-=======
 * `--skip-data`: Skip writing data rows into the squashed migration
->>>>>>> 180f096a
 * `--skip-teardown`: Skip tearing down the database created to run all registered migrations
 * `-f="<value>"`: The output filepath
 
