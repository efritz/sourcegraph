--- conflicted
+++ resolved
@@ -97,13 +97,8 @@
         fillcolor="3"
     ]
 
-<<<<<<< HEAD
-    lsif_dump_processor -> {
+    lsif_worker -> {
         lsif_bundle_manager,
-=======
-    lsif_worker -> {
-        lsif_dump_manager,
->>>>>>> 5e01a0d2
         postgres,
         frontend_gitserver_proxy,
         frontend_config
