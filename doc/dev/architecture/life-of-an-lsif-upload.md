--- conflicted
+++ resolved
@@ -23,10 +23,6 @@
 - completed
 - errored
 
-<<<<<<< HEAD
-The [lsif-dump-processor](https://sourcegraph.com/search?q=repo:%5Egithub%5C.com/sourcegraph/sourcegraph%24+%22Selected+upload+to+convert%22) process will poll for _queued_ uploads. Once it selects (and locks) an upload for processing, it sets its state temporarily to _processing_, converts the raw LSIF input on disk into a SQLite database that can be used by the lsif-api to answer code intelligence queries. On success, the upload's state is set to _completed_. On failure, the upload's state is set to _errored_ along with an error message and a stacktrace. An upload in the _completed_ is visible to the lsif-api to answer queries.
-=======
-The [lsif-worker](https://sourcegraph.com/search?q=repo:%5Egithub%5C.com/sourcegraph/sourcegraph%24+%22Selected+upload+to+convert%22) process will poll for _queued_ uploads. Once it selects (and locks) an upload for processing, it sets its state temporarily to _processing_, converts the raw LSIF input on disk into a SQLite database that can be used by the lsif-server to answer code intelligence queries. On success, the upload's state is set to _completed_. On failure, the upload's state is set to _errored_ along with an error message and a stacktrace. An upload in the _completed_ is visible to the lsif-server to answer queries.
->>>>>>> fc5d1277
+The [lsif-worker](https://sourcegraph.com/search?q=repo:%5Egithub%5C.com/sourcegraph/sourcegraph%24+%22Selected+upload+to+convert%22) process will poll for _queued_ uploads. Once it selects (and locks) an upload for processing, it sets its state temporarily to _processing_, converts the raw LSIF input on disk into a SQLite database that can be used by the lsif-api to answer code intelligence queries. On success, the upload's state is set to _completed_. On failure, the upload's state is set to _errored_ along with an error message and a stacktrace. An upload in the _completed_ is visible to the lsif-api to answer queries.
 
 See [life of a code intelligence query](life-of-a-code-intelligence-query.md) for additional documentation on how the SQLite data file is read.