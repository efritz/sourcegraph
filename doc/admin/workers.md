--- conflicted
+++ resolved
@@ -10,7 +10,6 @@
 
 This job runs [out of band migrations](migration.md#mout-of-band-migrations), which perform large data migrations in the background over time instead of synchronously during Sourcegraph instance updates.
 
-<<<<<<< HEAD
 #### `codeintel-upload-janitor`
 
 This job will eventually (and partially) replace `codeintel-janitor`.
@@ -22,11 +21,10 @@
 #### `codeintel-commitgraph-updater`
 
 This job will eventually replace `codeintel-commitgraph`.
-=======
+
 #### `codeintel-documents-indexer`
 
 This job periodically indexes file contents at a syntactic level to build an index of search-based code intelligence.
->>>>>>> 1b80f459
 
 #### `codeintel-autoindexing-scheduler`
 
