--- conflicted
+++ resolved
@@ -10,7 +10,6 @@
 
 This job runs [out of band migrations](migration.md#mout-of-band-migrations), which perform large data migrations in the background over time instead of synchronously during Sourcegraph instance updates.
 
-<<<<<<< HEAD
 #### `codeintel-upload-janitor`
 
 This job will eventually (and partially) replace `codeintel-janitor`.
@@ -22,11 +21,10 @@
 #### `codeintel-commitgraph-updater`
 
 This job will eventually replace `codeintel-commitgraph`.
-=======
+
 #### `codeintel-dependencies-indexer`
 
 This job periodically indexes the lockfiles found in repositories to build an index of dependencies and dependents.
->>>>>>> f02ea60c
 
 #### `codeintel-policies-repository-matcher`
 
