--- conflicted
+++ resolved
@@ -56,10 +56,9 @@
 	// Errors transforms the default observable used to construct the error count panel.
 	Errors ObservableOption
 
-<<<<<<< HEAD
 	// ErrorRate transforms the default observable used to construct the error rate panel.
 	ErrorRate ObservableOption
-=======
+
 	// AggregateTotal transforms the default observable used to construct the aggregate operation count panel.
 	// This option should only be supplied if a label is supplied (via the By option) by which to split the data
 	// series.
@@ -74,7 +73,10 @@
 	// This option should only be supplied if a label is supplied (via the By option) by which to split the data
 	// series.
 	AggregateErrors ObservableOption
->>>>>>> 38343deb
+
+	// AggregateErrorRate transforms the default observable used to construct the aggregate error rate panel.
+	// This option should only be supplied if a label is supplied (via the By option) by which to split the data
+	AggregateErrorRate ObservableOption
 }
 
 // NewGroup creates a group containing panels displaying the total number of operations, operation
@@ -102,6 +104,7 @@
 			options.Total.safeApply(Observation.Total(options.ObservableConstructorOptions)(containerName, owner)).Observable(),
 			options.Duration.safeApply(Observation.Duration(options.ObservableConstructorOptions)(containerName, owner)).Observable(),
 			options.Errors.safeApply(Observation.Errors(options.ObservableConstructorOptions)(containerName, owner)).Observable(),
+			options.ErrorRate.safeApply(Observation.ErrorRate(options.ObservableConstructorOptions)(containerName, owner)).Observable(),
 		},
 	}
 
@@ -114,6 +117,7 @@
 			options.AggregateTotal.safeApply(Observation.Total(aggregateOptions)(containerName, owner)).Observable(),
 			options.AggregateDuration.safeApply(Observation.Duration(aggregateOptions)(containerName, owner)).Observable(),
 			options.AggregateErrors.safeApply(Observation.Errors(aggregateOptions)(containerName, owner)).Observable(),
+			options.AggregateErrorRate.safeApply(Observation.ErrorRate(aggregateOptions)(containerName, owner)).Observable(),
 		}
 
 		rows = append([]monitoring.Row{aggregateRow}, rows...)
@@ -122,7 +126,6 @@
 	return monitoring.Group{
 		Title:  fmt.Sprintf("%s: %s", titlecase(options.Namespace), options.DescriptionRoot),
 		Hidden: options.Hidden,
-<<<<<<< HEAD
 		Rows: []monitoring.Row{
 			{
 				options.Total.safeApply(Observation.Total(options.ObservableConstructorOptions)(containerName, owner)).Observable(),
@@ -131,8 +134,5 @@
 				options.ErrorRate.safeApply(Observation.ErrorRate(options.ObservableConstructorOptions)(containerName, owner)).Observable(),
 			},
 		},
-=======
-		Rows:   rows,
->>>>>>> 38343deb
 	}
 }