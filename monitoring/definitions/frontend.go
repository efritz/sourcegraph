package definitions

import (
	"time"

	"github.com/sourcegraph/sourcegraph/monitoring/definitions/shared"
	"github.com/sourcegraph/sourcegraph/monitoring/monitoring"
)

func Frontend() *monitoring.Container {
	// frontend is sometimes called sourcegraph-frontend in various contexts
	const containerName = "(frontend|sourcegraph-frontend)"

	return &monitoring.Container{
		Name:        "frontend",
		Title:       "Frontend",
		Description: "Serves all end-user browser and API requests.",
		Groups: []monitoring.Group{
			{
				Title: "Search at a glance",
				Rows: []monitoring.Row{
					{
						{
							Name:        "99th_percentile_search_request_duration",
							Description: "99th percentile successful search request duration over 5m",
							Query:       `histogram_quantile(0.99, sum by (le)(rate(src_graphql_field_seconds_bucket{type="Search",field="results",error="false",source="browser",request_name!="CodeIntelSearch"}[5m])))`,

							Warning: monitoring.Alert().GreaterOrEqual(20, nil),
							Panel:   monitoring.Panel().LegendFormat("duration").Unit(monitoring.Seconds),
							Owner:   monitoring.ObservableOwnerSearch,
							PossibleSolutions: `
								- **Get details on the exact queries that are slow** by configuring '"observability.logSlowSearches": 20,' in the site configuration and looking for 'frontend' warning logs prefixed with 'slow search request' for additional details.
								- **Check that most repositories are indexed** by visiting https://sourcegraph.example.com/site-admin/repositories?filter=needs-index (it should show few or no results.)
								- **Kubernetes:** Check CPU usage of zoekt-webserver in the indexed-search pod, consider increasing CPU limits in the 'indexed-search.Deployment.yaml' if regularly hitting max CPU utilization.
								- **Docker Compose:** Check CPU usage on the Zoekt Web Server dashboard, consider increasing 'cpus:' of the zoekt-webserver container in 'docker-compose.yml' if regularly hitting max CPU utilization.
							`,
						},
						{
							Name:        "90th_percentile_search_request_duration",
							Description: "90th percentile successful search request duration over 5m",
							Query:       `histogram_quantile(0.90, sum by (le)(rate(src_graphql_field_seconds_bucket{type="Search",field="results",error="false",source="browser",request_name!="CodeIntelSearch"}[5m])))`,

							Warning: monitoring.Alert().GreaterOrEqual(15, nil),
							Panel:   monitoring.Panel().LegendFormat("duration").Unit(monitoring.Seconds),
							Owner:   monitoring.ObservableOwnerSearch,
							PossibleSolutions: `
								- **Get details on the exact queries that are slow** by configuring '"observability.logSlowSearches": 15,' in the site configuration and looking for 'frontend' warning logs prefixed with 'slow search request' for additional details.
								- **Check that most repositories are indexed** by visiting https://sourcegraph.example.com/site-admin/repositories?filter=needs-index (it should show few or no results.)
								- **Kubernetes:** Check CPU usage of zoekt-webserver in the indexed-search pod, consider increasing CPU limits in the 'indexed-search.Deployment.yaml' if regularly hitting max CPU utilization.
								- **Docker Compose:** Check CPU usage on the Zoekt Web Server dashboard, consider increasing 'cpus:' of the zoekt-webserver container in 'docker-compose.yml' if regularly hitting max CPU utilization.
							`,
						},
					},
					{
						{
							Name:        "hard_timeout_search_responses",
							Description: "hard timeout search responses every 5m",
							Query:       `(sum(increase(src_graphql_search_response{status="timeout",source="browser",request_name!="CodeIntelSearch"}[5m])) + sum(increase(src_graphql_search_response{status="alert",alert_type="timed_out",source="browser",request_name!="CodeIntelSearch"}[5m]))) / sum(increase(src_graphql_search_response{source="browser",request_name!="CodeIntelSearch"}[5m])) * 100`,

							Warning:           monitoring.Alert().GreaterOrEqual(2, nil).For(15 * time.Minute),
							Critical:          monitoring.Alert().GreaterOrEqual(5, nil).For(15 * time.Minute),
							Panel:             monitoring.Panel().LegendFormat("hard timeout").Unit(monitoring.Percentage),
							Owner:             monitoring.ObservableOwnerSearch,
							PossibleSolutions: "none",
						},
						{
							Name:        "hard_error_search_responses",
							Description: "hard error search responses every 5m",
							Query:       `sum by (status)(increase(src_graphql_search_response{status=~"error",source="browser",request_name!="CodeIntelSearch"}[5m])) / ignoring(status) group_left sum(increase(src_graphql_search_response{source="browser",request_name!="CodeIntelSearch"}[5m])) * 100`,

							Warning:           monitoring.Alert().GreaterOrEqual(2, nil).For(15 * time.Minute),
							Critical:          monitoring.Alert().GreaterOrEqual(5, nil).For(15 * time.Minute),
							Panel:             monitoring.Panel().LegendFormat("{{status}}").Unit(monitoring.Percentage),
							Owner:             monitoring.ObservableOwnerSearch,
							PossibleSolutions: "none",
						},
						{
							Name:        "partial_timeout_search_responses",
							Description: "partial timeout search responses every 5m",
							Query:       `sum by (status)(increase(src_graphql_search_response{status="partial_timeout",source="browser",request_name!="CodeIntelSearch"}[5m])) / ignoring(status) group_left sum(increase(src_graphql_search_response{source="browser",request_name!="CodeIntelSearch"}[5m])) * 100`,

							Warning:           monitoring.Alert().GreaterOrEqual(5, nil).For(15 * time.Minute),
							Panel:             monitoring.Panel().LegendFormat("{{status}}").Unit(monitoring.Percentage),
							Owner:             monitoring.ObservableOwnerSearch,
							PossibleSolutions: "none",
						},
						{
							Name:        "search_alert_user_suggestions",
							Description: "search alert user suggestions shown every 5m",
							Query:       `sum by (alert_type)(increase(src_graphql_search_response{status="alert",alert_type!~"timed_out|no_results__suggest_quotes",source="browser",request_name!="CodeIntelSearch"}[5m])) / ignoring(alert_type) group_left sum(increase(src_graphql_search_response{source="browser",request_name!="CodeIntelSearch"}[5m])) * 100`,

							Warning: monitoring.Alert().GreaterOrEqual(5, nil).For(15 * time.Minute),
							Panel:   monitoring.Panel().LegendFormat("{{alert_type}}").Unit(monitoring.Percentage),
							Owner:   monitoring.ObservableOwnerSearch,
							PossibleSolutions: `
								- This indicates your user's are making syntax errors or similar user errors.
							`,
						},
					},
					{
						{
							Name:        "page_load_latency",
							Description: "90th percentile page load latency over all routes over 10m",
							Query:       `histogram_quantile(0.9, sum by(le) (rate(src_http_request_duration_seconds_bucket{route!="raw",route!="blob",route!~"graphql.*"}[10m])))`,

							Critical: monitoring.Alert().GreaterOrEqual(2, nil),
							Panel:    monitoring.Panel().LegendFormat("latency").Unit(monitoring.Seconds),
							Owner:    monitoring.ObservableOwnerCoreApplication,
							PossibleSolutions: `
								- Confirm that the Sourcegraph frontend has enough CPU/memory using the provisioning panels.
								- Trace a request to see what the slowest part is: https://docs.sourcegraph.com/admin/observability/tracing
							`,
						},
						{
							Name:        "blob_load_latency",
							Description: "90th percentile blob load latency over 10m",
							Query:       `histogram_quantile(0.9, sum by(le) (rate(src_http_request_duration_seconds_bucket{route="blob"}[10m])))`,
							Critical:    monitoring.Alert().GreaterOrEqual(5, nil),
							Panel:       monitoring.Panel().LegendFormat("latency").Unit(monitoring.Seconds),
							Owner:       monitoring.ObservableOwnerCoreApplication,
							PossibleSolutions: `
								- Confirm that the Sourcegraph frontend has enough CPU/memory using the provisioning panels.
								- Trace a request to see what the slowest part is: https://docs.sourcegraph.com/admin/observability/tracing
							`,
						},
					},
				},
			},
			{
				Title:  "Search-based code intelligence at a glance",
				Hidden: true,
				Rows: []monitoring.Row{
					{
						{
							Name:        "99th_percentile_search_codeintel_request_duration",
							Description: "99th percentile code-intel successful search request duration over 5m",
							Owner:       monitoring.ObservableOwnerCodeIntel,
							Query:       `histogram_quantile(0.99, sum by (le)(rate(src_graphql_field_seconds_bucket{type="Search",field="results",error="false",source="browser",request_name="CodeIntelSearch"}[5m])))`,

							Warning: monitoring.Alert().GreaterOrEqual(20, nil),
							Panel:   monitoring.Panel().LegendFormat("duration").Unit(monitoring.Seconds),
							PossibleSolutions: `
								- **Get details on the exact queries that are slow** by configuring '"observability.logSlowSearches": 20,' in the site configuration and looking for 'frontend' warning logs prefixed with 'slow search request' for additional details.
								- **Check that most repositories are indexed** by visiting https://sourcegraph.example.com/site-admin/repositories?filter=needs-index (it should show few or no results.)
								- **Kubernetes:** Check CPU usage of zoekt-webserver in the indexed-search pod, consider increasing CPU limits in the 'indexed-search.Deployment.yaml' if regularly hitting max CPU utilization.
								- **Docker Compose:** Check CPU usage on the Zoekt Web Server dashboard, consider increasing 'cpus:' of the zoekt-webserver container in 'docker-compose.yml' if regularly hitting max CPU utilization.
							`,
						},
						{
							Name:        "90th_percentile_search_codeintel_request_duration",
							Description: "90th percentile code-intel successful search request duration over 5m",
							Query:       `histogram_quantile(0.90, sum by (le)(rate(src_graphql_field_seconds_bucket{type="Search",field="results",error="false",source="browser",request_name="CodeIntelSearch"}[5m])))`,

							Warning: monitoring.Alert().GreaterOrEqual(15, nil),
							Panel:   monitoring.Panel().LegendFormat("duration").Unit(monitoring.Seconds),
							Owner:   monitoring.ObservableOwnerCodeIntel,
							PossibleSolutions: `
								- **Get details on the exact queries that are slow** by configuring '"observability.logSlowSearches": 15,' in the site configuration and looking for 'frontend' warning logs prefixed with 'slow search request' for additional details.
								- **Check that most repositories are indexed** by visiting https://sourcegraph.example.com/site-admin/repositories?filter=needs-index (it should show few or no results.)
								- **Kubernetes:** Check CPU usage of zoekt-webserver in the indexed-search pod, consider increasing CPU limits in the 'indexed-search.Deployment.yaml' if regularly hitting max CPU utilization.
								- **Docker Compose:** Check CPU usage on the Zoekt Web Server dashboard, consider increasing 'cpus:' of the zoekt-webserver container in 'docker-compose.yml' if regularly hitting max CPU utilization.
							`,
						},
					},
					{
						{
							Name:        "hard_timeout_search_codeintel_responses",
							Description: "hard timeout search code-intel responses every 5m",
							Query:       `(sum(increase(src_graphql_search_response{status="timeout",source="browser",request_name="CodeIntelSearch"}[5m])) + sum(increase(src_graphql_search_response{status="alert",alert_type="timed_out",source="browser",request_name="CodeIntelSearch"}[5m]))) / sum(increase(src_graphql_search_response{source="browser",request_name="CodeIntelSearch"}[5m])) * 100`,

							Warning:           monitoring.Alert().GreaterOrEqual(2, nil).For(15 * time.Minute),
							Critical:          monitoring.Alert().GreaterOrEqual(5, nil).For(15 * time.Minute),
							Panel:             monitoring.Panel().LegendFormat("hard timeout").Unit(monitoring.Percentage),
							Owner:             monitoring.ObservableOwnerCodeIntel,
							PossibleSolutions: "none",
						},
						{
							Name:        "hard_error_search_codeintel_responses",
							Description: "hard error search code-intel responses every 5m",
							Query:       `sum by (status)(increase(src_graphql_search_response{status=~"error",source="browser",request_name="CodeIntelSearch"}[5m])) / ignoring(status) group_left sum(increase(src_graphql_search_response{source="browser",request_name="CodeIntelSearch"}[5m])) * 100`,

							Warning:           monitoring.Alert().GreaterOrEqual(2, nil).For(15 * time.Minute),
							Critical:          monitoring.Alert().GreaterOrEqual(5, nil).For(15 * time.Minute),
							Panel:             monitoring.Panel().LegendFormat("hard error").Unit(monitoring.Percentage),
							Owner:             monitoring.ObservableOwnerCodeIntel,
							PossibleSolutions: "none",
						},
						{
							Name:        "partial_timeout_search_codeintel_responses",
							Description: "partial timeout search code-intel responses every 5m",
							Query:       `sum by (status)(increase(src_graphql_search_response{status="partial_timeout",source="browser",request_name="CodeIntelSearch"}[5m])) / ignoring(status) group_left sum(increase(src_graphql_search_response{status="partial_timeout",source="browser",request_name="CodeIntelSearch"}[5m])) * 100`,

							Warning:           monitoring.Alert().GreaterOrEqual(5, nil).For(15 * time.Minute),
							Panel:             monitoring.Panel().LegendFormat("partial timeout").Unit(monitoring.Percentage),
							Owner:             monitoring.ObservableOwnerCodeIntel,
							PossibleSolutions: "none",
						},
						{
							Name:        "search_codeintel_alert_user_suggestions",
							Description: "search code-intel alert user suggestions shown every 5m",
							Query:       `sum by (alert_type)(increase(src_graphql_search_response{status="alert",alert_type!~"timed_out",source="browser",request_name="CodeIntelSearch"}[5m])) / ignoring(alert_type) group_left sum(increase(src_graphql_search_response{source="browser",request_name="CodeIntelSearch"}[5m])) * 100`,

							Warning: monitoring.Alert().GreaterOrEqual(5, nil).For(15 * time.Minute),
							Panel:   monitoring.Panel().LegendFormat("{{alert_type}}").Unit(monitoring.Percentage),
							Owner:   monitoring.ObservableOwnerCodeIntel,
							PossibleSolutions: `
								- This indicates a bug in Sourcegraph, please [open an issue](https://github.com/sourcegraph/sourcegraph/issues/new/choose).
							`,
						},
					},
				},
			},
			{
				Title:  "Search API usage at a glance",
				Hidden: true,
				Rows: []monitoring.Row{
					{
						{
							Name:        "99th_percentile_search_api_request_duration",
							Description: "99th percentile successful search API request duration over 5m",
							Query:       `histogram_quantile(0.99, sum by (le)(rate(src_graphql_field_seconds_bucket{type="Search",field="results",error="false",source="other"}[5m])))`,

							Warning: monitoring.Alert().GreaterOrEqual(50, nil),
							Panel:   monitoring.Panel().LegendFormat("duration").Unit(monitoring.Seconds),
							Owner:   monitoring.ObservableOwnerSearch,
							PossibleSolutions: `
								- **Get details on the exact queries that are slow** by configuring '"observability.logSlowSearches": 20,' in the site configuration and looking for 'frontend' warning logs prefixed with 'slow search request' for additional details.
								- **If your users are requesting many results** with a large 'count:' parameter, consider using our [search pagination API](../../api/graphql/search.md).
								- **Check that most repositories are indexed** by visiting https://sourcegraph.example.com/site-admin/repositories?filter=needs-index (it should show few or no results.)
								- **Kubernetes:** Check CPU usage of zoekt-webserver in the indexed-search pod, consider increasing CPU limits in the 'indexed-search.Deployment.yaml' if regularly hitting max CPU utilization.
								- **Docker Compose:** Check CPU usage on the Zoekt Web Server dashboard, consider increasing 'cpus:' of the zoekt-webserver container in 'docker-compose.yml' if regularly hitting max CPU utilization.
							`,
						},
						{
							Name:        "90th_percentile_search_api_request_duration",
							Description: "90th percentile successful search API request duration over 5m",
							Query:       `histogram_quantile(0.90, sum by (le)(rate(src_graphql_field_seconds_bucket{type="Search",field="results",error="false",source="other"}[5m])))`,

							Warning: monitoring.Alert().GreaterOrEqual(40, nil),
							Panel:   monitoring.Panel().LegendFormat("duration").Unit(monitoring.Seconds),
							Owner:   monitoring.ObservableOwnerSearch,
							PossibleSolutions: `
								- **Get details on the exact queries that are slow** by configuring '"observability.logSlowSearches": 15,' in the site configuration and looking for 'frontend' warning logs prefixed with 'slow search request' for additional details.
								- **If your users are requesting many results** with a large 'count:' parameter, consider using our [search pagination API](../../api/graphql/search.md).
								- **Check that most repositories are indexed** by visiting https://sourcegraph.example.com/site-admin/repositories?filter=needs-index (it should show few or no results.)
								- **Kubernetes:** Check CPU usage of zoekt-webserver in the indexed-search pod, consider increasing CPU limits in the 'indexed-search.Deployment.yaml' if regularly hitting max CPU utilization.
								- **Docker Compose:** Check CPU usage on the Zoekt Web Server dashboard, consider increasing 'cpus:' of the zoekt-webserver container in 'docker-compose.yml' if regularly hitting max CPU utilization.
							`,
						},
					},
					{
						{
							Name:        "hard_timeout_search_api_responses",
							Description: "hard timeout search API responses every 5m",
							Query:       `(sum(increase(src_graphql_search_response{status="timeout",source="other"}[5m])) + sum(increase(src_graphql_search_response{status="alert",alert_type="timed_out",source="other"}[5m]))) / sum(increase(src_graphql_search_response{source="other"}[5m])) * 100`,

							Warning:           monitoring.Alert().GreaterOrEqual(2, nil).For(15 * time.Minute),
							Critical:          monitoring.Alert().GreaterOrEqual(5, nil).For(15 * time.Minute),
							Panel:             monitoring.Panel().LegendFormat("hard timeout").Unit(monitoring.Percentage),
							Owner:             monitoring.ObservableOwnerSearch,
							PossibleSolutions: "none",
						},
						{
							Name:        "hard_error_search_api_responses",
							Description: "hard error search API responses every 5m",
							Query:       `sum by (status)(increase(src_graphql_search_response{status=~"error",source="other"}[5m])) / ignoring(status) group_left sum(increase(src_graphql_search_response{source="other"}[5m]))`,

							Warning:           monitoring.Alert().GreaterOrEqual(2, nil).For(15 * time.Minute),
							Critical:          monitoring.Alert().GreaterOrEqual(5, nil).For(15 * time.Minute),
							Panel:             monitoring.Panel().LegendFormat("{{status}}").Unit(monitoring.Percentage),
							Owner:             monitoring.ObservableOwnerSearch,
							PossibleSolutions: "none",
						},
						{
							Name:        "partial_timeout_search_api_responses",
							Description: "partial timeout search API responses every 5m",
							Query:       `sum(increase(src_graphql_search_response{status="partial_timeout",source="other"}[5m])) / sum(increase(src_graphql_search_response{source="other"}[5m]))`,

							Warning:           monitoring.Alert().GreaterOrEqual(5, nil).For(15 * time.Minute),
							Panel:             monitoring.Panel().LegendFormat("partial timeout").Unit(monitoring.Percentage),
							Owner:             monitoring.ObservableOwnerSearch,
							PossibleSolutions: "none",
						},
						{
							Name:        "search_api_alert_user_suggestions",
							Description: "search API alert user suggestions shown every 5m",
							Query:       `sum by (alert_type)(increase(src_graphql_search_response{status="alert",alert_type!~"timed_out|no_results__suggest_quotes",source="other"}[5m])) / ignoring(alert_type) group_left sum(increase(src_graphql_search_response{status="alert",source="other"}[5m]))`,

							Warning: monitoring.Alert().GreaterOrEqual(5, nil),
							Panel:   monitoring.Panel().LegendFormat("{{alert_type}}").Unit(monitoring.Percentage),
							Owner:   monitoring.ObservableOwnerSearch,
							PossibleSolutions: `
								- This indicates your user's search API requests have syntax errors or a similar user error. Check the responses the API sends back for an explanation.
							`,
						},
					},
				},
			},
			{
				Title:  "Precise code intelligence usage at a glance",
				Hidden: true,
				Rows: []monitoring.Row{
					{
						{
							Name:              "codeintel_resolvers_99th_percentile_duration",
							Description:       "99th percentile successful resolver duration over 5m",
							Query:             `histogram_quantile(0.99, sum by (le)(rate(src_codeintel_resolvers_duration_seconds_bucket{job=~"(sourcegraph-)?frontend"}[5m])))`,
							Warning:           monitoring.Alert().GreaterOrEqual(20, nil),
							Panel:             monitoring.Panel().LegendFormat("requests").Unit(monitoring.Seconds),
							Owner:             monitoring.ObservableOwnerCodeIntel,
							PossibleSolutions: "none",
						},
						{
							Name:              "codeintel_resolvers_errors",
							Description:       "resolver errors every 5m",
							Query:             `sum(increase(src_codeintel_resolvers_errors_total{job=~"(sourcegraph-)?frontend"}[5m]))`,
							Warning:           monitoring.Alert().GreaterOrEqual(20, nil),
							Panel:             monitoring.Panel().LegendFormat("errors"),
							Owner:             monitoring.ObservableOwnerCodeIntel,
							PossibleSolutions: "none",
						},
					},
				},
			},
			{
				Title:  "Precise code intelligence stores and clients",
				Hidden: true,
				Rows: []monitoring.Row{
					{
						{
							Name:              "codeintel_dbstore_99th_percentile_duration",
							Description:       "99th percentile successful database store operation duration over 5m",
							Query:             `histogram_quantile(0.99, sum by (le)(rate(src_codeintel_dbstore_duration_seconds_bucket{job=~"(sourcegraph-)?frontend"}[5m])))`,
							Warning:           monitoring.Alert().GreaterOrEqual(20, nil),
							Panel:             monitoring.Panel().LegendFormat("operations").Unit(monitoring.Seconds),
							Owner:             monitoring.ObservableOwnerCodeIntel,
							PossibleSolutions: "none",
						},
						{
							Name:              "codeintel_dbstore_errors",
							Description:       "database store errors every 5m",
							Query:             `sum(increase(src_codeintel_dbstore_errors_total{job=~"(sourcegraph-)?frontend"}[5m]))`,
							Warning:           monitoring.Alert().GreaterOrEqual(20, nil),
							Panel:             monitoring.Panel().LegendFormat("errors"),
							Owner:             monitoring.ObservableOwnerCodeIntel,
							PossibleSolutions: "none",
						},
					},
					{
						{
							Name:              "codeintel_upload_workerstore_99th_percentile_duration",
							Description:       "99th percentile successful upload worker store operation duration over 5m",
							Query:             `histogram_quantile(0.99, sum by (le)(rate(src_workerutil_dbworker_store_precise_code_intel_upload_worker_store_duration_seconds_bucket{job=~"(sourcegraph-)?frontend"}[5m])))`,
							Warning:           monitoring.Alert().GreaterOrEqual(20, nil),
							Panel:             monitoring.Panel().LegendFormat("operations").Unit(monitoring.Seconds),
							Owner:             monitoring.ObservableOwnerCodeIntel,
							PossibleSolutions: "none",
						},
						{
							Name:              "codeintel_upload_workerstore_errors",
							Description:       "upload worker store errors every 5m",
							Query:             `sum(increase(src_workerutil_dbworker_store_precise_code_intel_upload_worker_store_errors_total{job=~"(sourcegraph-)?frontend"}[5m]))`,
							Warning:           monitoring.Alert().GreaterOrEqual(20, nil),
							Panel:             monitoring.Panel().LegendFormat("errors"),
							Owner:             monitoring.ObservableOwnerCodeIntel,
							PossibleSolutions: "none",
						},
					},
					{
						{
							Name:              "codeintel_index_workerstore_99th_percentile_duration",
							Description:       "99th percentile successful index worker store operation duration over 5m",
							Query:             `histogram_quantile(0.99, sum by (le)(rate(src_workerutil_dbworker_store_precise_code_intel_index_worker_store_duration_seconds_bucket{job=~"(sourcegraph-)?frontend"}[5m])))`,
							Warning:           monitoring.Alert().GreaterOrEqual(20, nil),
							Panel:             monitoring.Panel().LegendFormat("operations").Unit(monitoring.Seconds),
							Owner:             monitoring.ObservableOwnerCodeIntel,
							PossibleSolutions: "none",
						},
						{
							Name:              "codeintel_index_workerstore_errors",
							Description:       "index worker store errors every 5m",
							Query:             `sum(increase(src_workerutil_dbworker_store_precise_code_intel_index_worker_store_errors_total{job=~"(sourcegraph-)?frontend"}[5m]))`,
							Warning:           monitoring.Alert().GreaterOrEqual(20, nil),
							Panel:             monitoring.Panel().LegendFormat("errors"),
							Owner:             monitoring.ObservableOwnerCodeIntel,
							PossibleSolutions: "none",
						},
					},
					{
						{
							Name:              "codeintel_lsifstore_99th_percentile_duration",
							Description:       "99th percentile successful LSIF store operation duration over 5m",
							Query:             `histogram_quantile(0.99, sum by (le)(rate(src_codeintel_lsifstore_duration_seconds_bucket{job=~"(sourcegraph-)?frontend"}[5m])))`,
							Warning:           monitoring.Alert().GreaterOrEqual(20, nil),
							Panel:             monitoring.Panel().LegendFormat("operations").Unit(monitoring.Seconds),
							Owner:             monitoring.ObservableOwnerCodeIntel,
							PossibleSolutions: "none",
						},
						{
							Name:              "codeintel_lsifstore_errors",
							Description:       "lSIF store errors every 5m", // DUMB
							Query:             `sum(increase(src_codeintel_lsifstore_errors_total{job=~"(sourcegraph-)?frontend"}[5m]))`,
							Warning:           monitoring.Alert().GreaterOrEqual(20, nil),
							Panel:             monitoring.Panel().LegendFormat("errors"),
							Owner:             monitoring.ObservableOwnerCodeIntel,
							PossibleSolutions: "none",
						},
					},
					{
						{
							Name:              "codeintel_uploadstore_99th_percentile_duration",
							Description:       "99th percentile successful upload store operation duration over 5m",
							Query:             `histogram_quantile(0.99, sum by (le)(rate(src_codeintel_uploadstore_duration_seconds_bucket{job=~"(sourcegraph-)?frontend"}[5m])))`,
							Warning:           monitoring.Alert().GreaterOrEqual(20, nil),
							Panel:             monitoring.Panel().LegendFormat("operations").Unit(monitoring.Seconds),
							Owner:             monitoring.ObservableOwnerCodeIntel,
							PossibleSolutions: "none",
						},
						{
							Name:              "codeintel_uploadstore_errors",
							Description:       "upload store errors every 5m",
							Query:             `sum(increase(src_codeintel_uploadstore_errors_total{job=~"(sourcegraph-)?frontend"}[5m]))`,
							Warning:           monitoring.Alert().GreaterOrEqual(20, nil),
							Panel:             monitoring.Panel().LegendFormat("errors"),
							Owner:             monitoring.ObservableOwnerCodeIntel,
							PossibleSolutions: "none",
						},
					},
					{
						{
							Name:              "codeintel_gitserverclient_99th_percentile_duration",
							Description:       "99th percentile successful gitserver client operation duration over 5m",
							Query:             `histogram_quantile(0.99, sum by (le)(rate(src_codeintel_gitserver_duration_seconds_bucket{job=~"(sourcegraph-)?frontend"}[5m])))`,
							Warning:           monitoring.Alert().GreaterOrEqual(20, nil),
							Panel:             monitoring.Panel().LegendFormat("operations").Unit(monitoring.Seconds),
							Owner:             monitoring.ObservableOwnerCodeIntel,
							PossibleSolutions: "none",
						},
						{
							Name:              "codeintel_gitserverclient_errors",
							Description:       "gitserver client errors every 5m",
							Query:             `sum(increase(src_codeintel_gitserver_errors_total{job=~"(sourcegraph-)?frontend"}[5m]))`,
							Warning:           monitoring.Alert().GreaterOrEqual(20, nil),
							Panel:             monitoring.Panel().LegendFormat("errors"),
							Owner:             monitoring.ObservableOwnerCodeIntel,
							PossibleSolutions: "none",
						},
					},
				},
			},
			{
<<<<<<< HEAD
				Title:  "Precise code intelligence janitor",
=======
				Title:  "Precise code intelligence commit graph updater",
>>>>>>> 9f3cfba5
				Hidden: true,
				Rows: []monitoring.Row{
					{
						{
<<<<<<< HEAD
							Name:              "codeintel_janitor_errors",
							Description:       "janitor errors every 5m",
							Query:             `sum(increase(src_codeintel_background_errors_total{job=~"(sourcegraph-)?frontend"}[5m]))`,
							Warning:           monitoring.Alert().GreaterOrEqual(20, nil),
							Panel:             monitoring.Panel().LegendFormat("errors"),
=======
							Name:              "codeintel_commit_graph_queue_size",
							Description:       "commit graph queue size",
							Query:             `max(src_dirty_repositories_total)`,
							Warning:           monitoring.Alert().GreaterOrEqual(100, nil),
							Panel:             monitoring.Panel().LegendFormat("repositories with stale commit graphs"),
>>>>>>> 9f3cfba5
							Owner:             monitoring.ObservableOwnerCodeIntel,
							PossibleSolutions: "none",
						},
						{
<<<<<<< HEAD
							Name:           "codeintel_upload_records_removed",
							Description:    "upload records expired or deleted every 5m",
							Query:          `sum(increase(src_codeintel_background_upload_records_removed_total{job=~"(sourcegraph-)?frontend"}[5m]))`,
							NoAlert:        true,
							Panel:          monitoring.Panel().LegendFormat("uploads removed"),
							Owner:          monitoring.ObservableOwnerCodeIntel,
							Interpretation: "none",
						},
						{
							Name:           "codeintel_index_records_removed",
							Description:    "index records expired or deleted every 5m",
							Query:          `sum(increase(src_codeintel_background_index_records_removed_total{job=~"(sourcegraph-)?frontend"}[5m]))`,
							NoAlert:        true,
							Panel:          monitoring.Panel().LegendFormat("indexes removed"),
							Owner:          monitoring.ObservableOwnerCodeIntel,
							Interpretation: "none",
						},
						{
							Name:           "codeintel_lsif_data_removed",
							Description:    "data for unreferenced upload records removed every 5m",
							Query:          `sum(increase(src_codeintel_background_uploads_purged_total{job=~"(sourcegraph-)?frontend"}[5m]))`,
							NoAlert:        true,
							Panel:          monitoring.Panel().LegendFormat("uploads purged"),
							Owner:          monitoring.ObservableOwnerCodeIntel,
							Interpretation: "none",
						},
					},
					{
						{
							Name:              "codeintel_background_upload_resets",
							Description:       "upload records re-queued (due to unresponsive worker) every 5m",
							Query:             `sum(increase(src_codeintel_background_upload_resets_total{job=~"(sourcegraph-)?frontend"}[5m]))`,
							Warning:           monitoring.Alert().GreaterOrEqual(20, nil),
							Panel:             monitoring.Panel().LegendFormat("uploads"),
							Owner:             monitoring.ObservableOwnerCodeIntel,
							PossibleSolutions: "none",
						},
						{
							Name:              "codeintel_background_upload_reset_failures",
							Description:       "upload records errored due to repeated reset every 5m",
							Query:             `sum(increase(src_codeintel_background_upload_reset_failures_total{job=~"(sourcegraph-)?frontend"}[5m]))`,
							Warning:           monitoring.Alert().GreaterOrEqual(20, nil),
							Panel:             monitoring.Panel().LegendFormat("uploads"),
=======
							Name:              "codeintel_commit_graph_queue_growth_rate",
							Description:       "commit graph queue growth rate over 30m",
							Query:             `sum(increase(src_dirty_repositories_total[30m])) / sum(increase(src_codeintel_commit_graph_updater_total[30m]))`,
							Warning:           monitoring.Alert().GreaterOrEqual(5, nil),
							Panel:             monitoring.Panel().LegendFormat("rate of (enqueued / processed)"),
>>>>>>> 9f3cfba5
							Owner:             monitoring.ObservableOwnerCodeIntel,
							PossibleSolutions: "none",
						},
						{
<<<<<<< HEAD
							Name:              "codeintel_background_index_resets",
							Description:       "index records re-queued (due to unresponsive indexer) every 5m",
							Query:             `sum(increase(src_codeintel_background_index_resets_total{job=~"(sourcegraph-)?frontend"}[5m]))`,
							Warning:           monitoring.Alert().GreaterOrEqual(20, nil),
							Panel:             monitoring.Panel().LegendFormat("indexes"),
=======
							Name:              "codeintel_commit_graph_updater_99th_percentile_duration",
							Description:       "99th percentile successful commit graph updater operation duration over 5m",
							Query:             `histogram_quantile(0.99, sum by (le)(rate(src_codeintel_commit_graph_updater_duration_seconds_bucket{job=~"(sourcegraph-)?frontend"}[5m])))`,
							Warning:           monitoring.Alert().GreaterOrEqual(20, nil),
							Panel:             monitoring.Panel().LegendFormat("update").Unit(monitoring.Seconds),
>>>>>>> 9f3cfba5
							Owner:             monitoring.ObservableOwnerCodeIntel,
							PossibleSolutions: "none",
						},
						{
<<<<<<< HEAD
							Name:              "codeintel_background_index_reset_failures",
							Description:       "index records errored due to repeated reset every 5m",
							Query:             `sum(increase(src_codeintel_background_index_reset_failures_total{job=~"(sourcegraph-)?frontend"}[5m]))`,
							Warning:           monitoring.Alert().GreaterOrEqual(20, nil),
							Panel:             monitoring.Panel().LegendFormat("indexes"),
=======
							Name:              "codeintel_commit_graph_updater_errors",
							Description:       "commit graph updater errors every 5m",
							Query:             `sum(increase(src_codeintel_commit_graph_updater_errors_total{job=~"(sourcegraph-)?frontend"}[5m]))`,
							Warning:           monitoring.Alert().GreaterOrEqual(20, nil),
							Panel:             monitoring.Panel().LegendFormat("errors"),
>>>>>>> 9f3cfba5
							Owner:             monitoring.ObservableOwnerCodeIntel,
							PossibleSolutions: "none",
						},
					},
				},
			},
			{
				Title:  "Auto-indexing",
				Hidden: true,
				Rows: []monitoring.Row{
					{
						{
							Name:           "codeintel_indexing_99th_percentile_duration",
							Description:    "99th percentile successful indexing operation duration over 5m",
							Query:          `histogram_quantile(0.99, sum by (le)(rate(src_codeintel_indexing_duration_seconds_bucket{job=~"(sourcegraph-)?frontend"}[5m])))`,
							NoAlert:        true,
							Panel:          monitoring.Panel().LegendFormat("operations").Unit(monitoring.Seconds),
							Owner:          monitoring.ObservableOwnerCodeIntel,
							Interpretation: "none",
						},
						{
							Name:              "codeintel_indexing_errors",
							Description:       "indexing errors every 5m",
							Query:             `sum(increase(src_codeintel_indexing_errors_total{job=~"(sourcegraph-)?frontend"}[5m]))`,
							Warning:           monitoring.Alert().GreaterOrEqual(20, nil),
							Panel:             monitoring.Panel().LegendFormat("errors"),
							Owner:             monitoring.ObservableOwnerCodeIntel,
							PossibleSolutions: "none",
						},
						{
							Name:           "codeintel_autoindex_enqueuer_99th_percentile_duration",
							Description:    "99th percentile successful index enqueuer operation duration over 5m",
							Query:          `histogram_quantile(0.99, sum by (le)(rate(src_codeintel_autoindex_enqueuer_duration_seconds_bucket{job=~"(sourcegraph-)?frontend"}[5m])))`,
							NoAlert:        true,
							Panel:          monitoring.Panel().LegendFormat("operations").Unit(monitoring.Seconds),
							Owner:          monitoring.ObservableOwnerCodeIntel,
							Interpretation: "none",
						},
						{
							Name:              "codeintel_autoindex_enqueuer_errors",
							Description:       "index enqueuer errors every 5m",
							Query:             `sum(increase(src_codeintel_autoindex_enqueuer_errors_total{job=~"(sourcegraph-)?frontend"}[5m]))`,
							Warning:           monitoring.Alert().GreaterOrEqual(20, nil),
							Panel:             monitoring.Panel().LegendFormat("errors"),
							Owner:             monitoring.ObservableOwnerCodeIntel,
							PossibleSolutions: "none",
						},
					},
				},
			},
			{
				Title:  "Out of band migrations",
				Hidden: true,
				Rows: []monitoring.Row{
					{
						{
							Name:           "out_of_band_migrations_up_99th_percentile_duration",
							Description:    "99th percentile successful out-of-band up migration invocation (single batch processed) duration over 5m",
							Query:          `histogram_quantile(0.99, sum by (le, migration)(rate(src_oobmigration_duration_seconds_bucket{op="up"}[5m])))`,
							NoAlert:        true,
							Panel:          monitoring.Panel().LegendFormat("migration {{migration}}").Unit(monitoring.Seconds),
							Owner:          monitoring.ObservableOwnerCoreApplication,
							Interpretation: "none",
						},
						{
							Name:              "out_of_band_migrations_up_errors",
							Description:       "out-of-band up migration errors every 5m",
							Query:             `sum by (migration)(increase(src_oobmigration_errors_total{op="up"}[5m]))`,
							Warning:           monitoring.Alert().GreaterOrEqual(20, nil),
							Panel:             monitoring.Panel().LegendFormat("migration {{migration}}"),
							Owner:             monitoring.ObservableOwnerCoreApplication,
							PossibleSolutions: "none",
						},
						{
							Name:           "out_of_band_migrations_down_99th_percentile_duration",
							Description:    "99th percentile successful out-of-band down migration invocation (single batch processed) duration over 5m",
							Query:          `histogram_quantile(0.99, sum by (le, migration)(rate(src_oobmigration_duration_seconds_bucket{op="down"}[5m])))`,
							NoAlert:        true,
							Panel:          monitoring.Panel().LegendFormat("migration {{migration}}").Unit(monitoring.Seconds),
							Owner:          monitoring.ObservableOwnerCoreApplication,
							Interpretation: "none",
						},
						{
							Name:              "out_of_band_migrations_down_errors",
							Description:       "out-of-band down migration errors every 5m",
							Query:             `sum by (migration)(increase(src_oobmigration_errors_total{op="down"}[5m]))`,
							Warning:           monitoring.Alert().GreaterOrEqual(20, nil),
							Panel:             monitoring.Panel().LegendFormat("migration {{migration}}"),
							Owner:             monitoring.ObservableOwnerCoreApplication,
							PossibleSolutions: "none",
						},
					},
				},
			},
			{
				Title:  "Internal service requests",
				Hidden: true,
				Rows: []monitoring.Row{
					{
						{
							Name:        "internal_indexed_search_error_responses",
							Description: "internal indexed search error responses every 5m",
							Query:       `sum by(code) (increase(src_zoekt_request_duration_seconds_count{code!~"2.."}[5m])) / ignoring(code) group_left sum(increase(src_zoekt_request_duration_seconds_count[5m])) * 100`,
							Warning:     monitoring.Alert().GreaterOrEqual(5, nil).For(15 * time.Minute),
							Panel:       monitoring.Panel().LegendFormat("{{code}}").Unit(monitoring.Percentage),
							Owner:       monitoring.ObservableOwnerSearch,
							PossibleSolutions: `
								- Check the Zoekt Web Server dashboard for indications it might be unhealthy.
							`,
						},
						{
							Name:        "internal_unindexed_search_error_responses",
							Description: "internal unindexed search error responses every 5m",
							Query:       `sum by(code) (increase(searcher_service_request_total{code!~"2.."}[5m])) / ignoring(code) group_left sum(increase(searcher_service_request_total[5m])) * 100`,
							Warning:     monitoring.Alert().GreaterOrEqual(5, nil).For(15 * time.Minute),
							Panel:       monitoring.Panel().LegendFormat("{{code}}").Unit(monitoring.Percentage),
							Owner:       monitoring.ObservableOwnerSearch,
							PossibleSolutions: `
								- Check the Searcher dashboard for indications it might be unhealthy.
							`,
						},
						{
							Name:        "internal_api_error_responses",
							Description: "internal API error responses every 5m by route",
							Query:       `sum by(category) (increase(src_frontend_internal_request_duration_seconds_count{code!~"2.."}[5m])) / ignoring(code) group_left sum(increase(src_frontend_internal_request_duration_seconds_count[5m])) * 100`,
							Warning:     monitoring.Alert().GreaterOrEqual(5, nil).For(15 * time.Minute),
							Panel:       monitoring.Panel().LegendFormat("{{category}}").Unit(monitoring.Percentage),
							Owner:       monitoring.ObservableOwnerCoreApplication,
							PossibleSolutions: `
								- May not be a substantial issue, check the 'frontend' logs for potential causes.
							`,
						},
					},
					{
						{
							Name:              "99th_percentile_gitserver_duration",
							Description:       "99th percentile successful gitserver query duration over 5m",
							Query:             `histogram_quantile(0.99, sum by (le,category)(rate(src_gitserver_request_duration_seconds_bucket{job=~"(sourcegraph-)?frontend"}[5m])))`,
							Warning:           monitoring.Alert().GreaterOrEqual(20, nil),
							Panel:             monitoring.Panel().LegendFormat("{{category}}").Unit(monitoring.Seconds),
							Owner:             monitoring.ObservableOwnerCoreApplication,
							PossibleSolutions: "none",
						},
						{
							Name:              "gitserver_error_responses",
							Description:       "gitserver error responses every 5m",
							Query:             `sum by (category)(increase(src_gitserver_request_duration_seconds_count{job=~"(sourcegraph-)?frontend",code!~"2.."}[5m])) / ignoring(code) group_left sum by (category)(increase(src_gitserver_request_duration_seconds_count{job=~"(sourcegraph-)?frontend"}[5m])) * 100`,
							Warning:           monitoring.Alert().GreaterOrEqual(5, nil).For(15 * time.Minute),
							Panel:             monitoring.Panel().LegendFormat("{{category}}").Unit(monitoring.Percentage),
							Owner:             monitoring.ObservableOwnerCoreApplication,
							PossibleSolutions: "none",
						},
					},
					{
						{
							Name:              "observability_test_alert_warning",
							Description:       "warning test alert metric",
							Query:             `max by(owner) (observability_test_metric_warning)`,
							Warning:           monitoring.Alert().GreaterOrEqual(1, nil),
							Panel:             monitoring.Panel().Max(1),
							Owner:             monitoring.ObservableOwnerDistribution,
							PossibleSolutions: "This alert is triggered via the `triggerObservabilityTestAlert` GraphQL endpoint, and will automatically resolve itself.",
						},
						{
							Name:              "observability_test_alert_critical",
							Description:       "critical test alert metric",
							Query:             `max by(owner) (observability_test_metric_critical)`,
							Critical:          monitoring.Alert().GreaterOrEqual(1, nil),
							Panel:             monitoring.Panel().Max(1),
							Owner:             monitoring.ObservableOwnerDistribution,
							PossibleSolutions: "This alert is triggered via the `triggerObservabilityTestAlert` GraphQL endpoint, and will automatically resolve itself.",
						},
					},
				},
			},
			{
				Title:  shared.TitleContainerMonitoring,
				Hidden: true,
				Rows: []monitoring.Row{
					{
						shared.ContainerCPUUsage(containerName, monitoring.ObservableOwnerCoreApplication).Observable(),
						shared.ContainerMemoryUsage(containerName, monitoring.ObservableOwnerCoreApplication).Observable(),
					},
					{
						shared.ContainerMissing(containerName, monitoring.ObservableOwnerCoreApplication).Observable(),
					},
				},
			},
			{
				Title:  shared.TitleProvisioningIndicators,
				Hidden: true,
				Rows: []monitoring.Row{
					{
						shared.ProvisioningCPUUsageLongTerm(containerName, monitoring.ObservableOwnerCoreApplication).Observable(),
						shared.ProvisioningMemoryUsageLongTerm(containerName, monitoring.ObservableOwnerCoreApplication).Observable(),
					},
					{
						shared.ProvisioningCPUUsageShortTerm(containerName, monitoring.ObservableOwnerCoreApplication).Observable(),
						shared.ProvisioningMemoryUsageShortTerm(containerName, monitoring.ObservableOwnerCoreApplication).Observable(),
					},
				},
			},
			{
				Title:  shared.TitleGolangMonitoring,
				Hidden: true,
				Rows: []monitoring.Row{
					{
						shared.GoGoroutines(containerName, monitoring.ObservableOwnerCoreApplication).Observable(),
						shared.GoGcDuration(containerName, monitoring.ObservableOwnerCoreApplication).Observable(),
					},
				},
			},
			{
				Title:  shared.TitleKubernetesMonitoring,
				Hidden: true,
				Rows: []monitoring.Row{
					{
						shared.KubernetesPodsAvailable(containerName, monitoring.ObservableOwnerCoreApplication).Observable(),
					},
				},
			},
			{
				Title:  "Sentinel queries (only on sourcegraph.com)",
				Hidden: true,
				Rows: []monitoring.Row{
					{
						{
							Name:        "mean_successful_sentinel_duration_5m",
							Description: "mean successful sentinel search duration over 5m",
							// WARNING: if you change this, ensure that it will not trigger alerts on a customer instance
							// since these panels relate to metrics that don't exist on a customer instance.
							Query:    `sum(rate(src_search_response_latency_seconds_sum{source=~"searchblitz.*", status="success"}[5m])) / sum(rate(src_search_response_latency_seconds_count{source=~"searchblitz.*", status="success"}[5m]))`,
							Warning:  monitoring.Alert().GreaterOrEqual(5, nil).For(15 * time.Minute),
							Critical: monitoring.Alert().GreaterOrEqual(8, nil).For(30 * time.Minute),
							Panel:    monitoring.Panel().LegendFormat("duration").Unit(monitoring.Seconds).With(monitoring.PanelOptions.NoLegend()),
							Owner:    monitoring.ObservableOwnerSearch,
							PossibleSolutions: `
								- Look at the breakdown by query to determine if a specific query type is being affected
								- Check for high CPU usage on zoekt-webserver
								- Check Honeycomb for unusual activity
							`,
						},
						{
							Name:        "mean_sentinel_stream_latency_5m",
							Description: "mean sentinel stream latency over 5m",
							// WARNING: if you change this, ensure that it will not trigger alerts on a customer instance
							// since these panels relate to metrics that don't exist on a customer instance.
							Query:    `sum(rate(src_search_streaming_latency_seconds_sum{source=~"searchblitz.*"}[5m])) / sum(rate(src_search_streaming_latency_seconds_count{source=~"searchblitz.*"}[5m]))`,
							Warning:  monitoring.Alert().GreaterOrEqual(2, nil).For(15 * time.Minute),
							Critical: monitoring.Alert().GreaterOrEqual(3, nil).For(30 * time.Minute),
							Panel: monitoring.Panel().LegendFormat("latency").Unit(monitoring.Seconds).With(
								monitoring.PanelOptions.NoLegend(),
								monitoring.PanelOptions.ColorOverride("latency", "#8AB8FF"),
							),
							Owner: monitoring.ObservableOwnerSearch,
							PossibleSolutions: `
								- Look at the breakdown by query to determine if a specific query type is being affected
								- Check for high CPU usage on zoekt-webserver
								- Check Honeycomb for unusual activity
							`,
						},
					},
					{
						{
							Name:        "90th_percentile_successful_sentinel_duration_5m",
							Description: "90th percentile successful sentinel search duration over 5m",
							// WARNING: if you change this, ensure that it will not trigger alerts on a customer instance
							// since these panels relate to metrics that don't exist on a customer instance.
							Query:    `histogram_quantile(0.90, sum by (le)(label_replace(rate(src_search_response_latency_seconds_bucket{source=~"searchblitz.*", status="success"}[5m]), "source", "$1", "source", "searchblitz_(.*)")))`,
							Warning:  monitoring.Alert().GreaterOrEqual(5, nil).For(15 * time.Minute),
							Critical: monitoring.Alert().GreaterOrEqual(10, nil).For(30 * time.Minute),
							Panel:    monitoring.Panel().LegendFormat("duration").Unit(monitoring.Seconds).With(monitoring.PanelOptions.NoLegend()),
							Owner:    monitoring.ObservableOwnerSearch,
							PossibleSolutions: `
								- Look at the breakdown by query to determine if a specific query type is being affected
								- Check for high CPU usage on zoekt-webserver
								- Check Honeycomb for unusual activity
							`,
						},
						{
							Name:        "90th_percentile_sentinel_stream_latency_5m",
							Description: "90th percentile sentinel stream latency over 5m",
							// WARNING: if you change this, ensure that it will not trigger alerts on a customer instance
							// since these panels relate to metrics that don't exist on a customer instance.
							Query:    `histogram_quantile(0.90, sum by (le)(label_replace(rate(src_search_streaming_latency_seconds_bucket{source=~"searchblitz.*"}[5m]), "source", "$1", "source", "searchblitz_(.*)")))`,
							Warning:  monitoring.Alert().GreaterOrEqual(4, nil).For(15 * time.Minute),
							Critical: monitoring.Alert().GreaterOrEqual(6, nil).For(30 * time.Minute),
							Panel: monitoring.Panel().LegendFormat("latency").Unit(monitoring.Seconds).With(
								monitoring.PanelOptions.NoLegend(),
								monitoring.PanelOptions.ColorOverride("latency", "#8AB8FF"),
							),
							Owner: monitoring.ObservableOwnerSearch,
							PossibleSolutions: `
								- Look at the breakdown by query to determine if a specific query type is being affected
								- Check for high CPU usage on zoekt-webserver
								- Check Honeycomb for unusual activity
							`,
						},
					},
					{
						{
							Name:        "mean_successful_sentinel_duration_by_query_5m",
							Description: "mean successful sentinel search duration by query over 5m",
							Query:       `sum(rate(src_search_response_latency_seconds_sum{source=~"searchblitz.*", status="success"}[5m])) by (source) / sum(rate(src_search_response_latency_seconds_count{source=~"searchblitz.*", status="success"}[5m])) by (source)`,
							NoAlert:     true,
							Panel: monitoring.Panel().LegendFormat("{{query}}").Unit(monitoring.Seconds).With(
								monitoring.PanelOptions.LegendOnRight(),
								monitoring.PanelOptions.HoverShowAll(),
								monitoring.PanelOptions.HoverSort("descending"),
								monitoring.PanelOptions.Fill(0),
							),
							Owner: monitoring.ObservableOwnerSearch,
							Interpretation: `
								- The mean search duration for sentinel queries, broken down by query. Useful for debugging whether a slowdown is limited to a specific type of query.
							`,
						},
						{
							Name:        "mean_sentinel_stream_latency_by_query_5m",
							Description: "mean sentinel stream latency by query over 5m",
							Query:       `sum(rate(src_search_streaming_latency_seconds_sum{source=~"searchblitz.*"}[5m])) by (source) / sum(rate(src_search_streaming_latency_seconds_count{source=~"searchblitz.*"}[5m])) by (source)`,
							NoAlert:     true,
							Panel: monitoring.Panel().LegendFormat("{{query}}").Unit(monitoring.Seconds).With(
								monitoring.PanelOptions.LegendOnRight(),
								monitoring.PanelOptions.HoverShowAll(),
								monitoring.PanelOptions.HoverSort("descending"),
								monitoring.PanelOptions.Fill(0),
							),
							Owner: monitoring.ObservableOwnerSearch,
							Interpretation: `
								- The mean streaming search latency for sentinel queries, broken down by query. Useful for debugging whether a slowdown is limited to a specific type of query.
							`,
						},
					},
					{
						{
							Name:        "unsuccessful_status_rate_5m",
							Description: "unsuccessful status rate per 5m",
							Query:       `sum(rate(src_graphql_search_response{source=~"searchblitz.*", status!="success"}[5m])) by (status)`,
							NoAlert:     true,
							Panel:       monitoring.Panel().LegendFormat("{{status}}"),
							Owner:       monitoring.ObservableOwnerSearch,
							Interpretation: `
								- The rate of unsuccessful sentinel query, broken down by failure type
							`,
						},
					},
				},
			},
		},
	}
}<|MERGE_RESOLUTION|>--- conflicted
+++ resolved
@@ -442,124 +442,6 @@
 							Query:             `sum(increase(src_codeintel_gitserver_errors_total{job=~"(sourcegraph-)?frontend"}[5m]))`,
 							Warning:           monitoring.Alert().GreaterOrEqual(20, nil),
 							Panel:             monitoring.Panel().LegendFormat("errors"),
-							Owner:             monitoring.ObservableOwnerCodeIntel,
-							PossibleSolutions: "none",
-						},
-					},
-				},
-			},
-			{
-<<<<<<< HEAD
-				Title:  "Precise code intelligence janitor",
-=======
-				Title:  "Precise code intelligence commit graph updater",
->>>>>>> 9f3cfba5
-				Hidden: true,
-				Rows: []monitoring.Row{
-					{
-						{
-<<<<<<< HEAD
-							Name:              "codeintel_janitor_errors",
-							Description:       "janitor errors every 5m",
-							Query:             `sum(increase(src_codeintel_background_errors_total{job=~"(sourcegraph-)?frontend"}[5m]))`,
-							Warning:           monitoring.Alert().GreaterOrEqual(20, nil),
-							Panel:             monitoring.Panel().LegendFormat("errors"),
-=======
-							Name:              "codeintel_commit_graph_queue_size",
-							Description:       "commit graph queue size",
-							Query:             `max(src_dirty_repositories_total)`,
-							Warning:           monitoring.Alert().GreaterOrEqual(100, nil),
-							Panel:             monitoring.Panel().LegendFormat("repositories with stale commit graphs"),
->>>>>>> 9f3cfba5
-							Owner:             monitoring.ObservableOwnerCodeIntel,
-							PossibleSolutions: "none",
-						},
-						{
-<<<<<<< HEAD
-							Name:           "codeintel_upload_records_removed",
-							Description:    "upload records expired or deleted every 5m",
-							Query:          `sum(increase(src_codeintel_background_upload_records_removed_total{job=~"(sourcegraph-)?frontend"}[5m]))`,
-							NoAlert:        true,
-							Panel:          monitoring.Panel().LegendFormat("uploads removed"),
-							Owner:          monitoring.ObservableOwnerCodeIntel,
-							Interpretation: "none",
-						},
-						{
-							Name:           "codeintel_index_records_removed",
-							Description:    "index records expired or deleted every 5m",
-							Query:          `sum(increase(src_codeintel_background_index_records_removed_total{job=~"(sourcegraph-)?frontend"}[5m]))`,
-							NoAlert:        true,
-							Panel:          monitoring.Panel().LegendFormat("indexes removed"),
-							Owner:          monitoring.ObservableOwnerCodeIntel,
-							Interpretation: "none",
-						},
-						{
-							Name:           "codeintel_lsif_data_removed",
-							Description:    "data for unreferenced upload records removed every 5m",
-							Query:          `sum(increase(src_codeintel_background_uploads_purged_total{job=~"(sourcegraph-)?frontend"}[5m]))`,
-							NoAlert:        true,
-							Panel:          monitoring.Panel().LegendFormat("uploads purged"),
-							Owner:          monitoring.ObservableOwnerCodeIntel,
-							Interpretation: "none",
-						},
-					},
-					{
-						{
-							Name:              "codeintel_background_upload_resets",
-							Description:       "upload records re-queued (due to unresponsive worker) every 5m",
-							Query:             `sum(increase(src_codeintel_background_upload_resets_total{job=~"(sourcegraph-)?frontend"}[5m]))`,
-							Warning:           monitoring.Alert().GreaterOrEqual(20, nil),
-							Panel:             monitoring.Panel().LegendFormat("uploads"),
-							Owner:             monitoring.ObservableOwnerCodeIntel,
-							PossibleSolutions: "none",
-						},
-						{
-							Name:              "codeintel_background_upload_reset_failures",
-							Description:       "upload records errored due to repeated reset every 5m",
-							Query:             `sum(increase(src_codeintel_background_upload_reset_failures_total{job=~"(sourcegraph-)?frontend"}[5m]))`,
-							Warning:           monitoring.Alert().GreaterOrEqual(20, nil),
-							Panel:             monitoring.Panel().LegendFormat("uploads"),
-=======
-							Name:              "codeintel_commit_graph_queue_growth_rate",
-							Description:       "commit graph queue growth rate over 30m",
-							Query:             `sum(increase(src_dirty_repositories_total[30m])) / sum(increase(src_codeintel_commit_graph_updater_total[30m]))`,
-							Warning:           monitoring.Alert().GreaterOrEqual(5, nil),
-							Panel:             monitoring.Panel().LegendFormat("rate of (enqueued / processed)"),
->>>>>>> 9f3cfba5
-							Owner:             monitoring.ObservableOwnerCodeIntel,
-							PossibleSolutions: "none",
-						},
-						{
-<<<<<<< HEAD
-							Name:              "codeintel_background_index_resets",
-							Description:       "index records re-queued (due to unresponsive indexer) every 5m",
-							Query:             `sum(increase(src_codeintel_background_index_resets_total{job=~"(sourcegraph-)?frontend"}[5m]))`,
-							Warning:           monitoring.Alert().GreaterOrEqual(20, nil),
-							Panel:             monitoring.Panel().LegendFormat("indexes"),
-=======
-							Name:              "codeintel_commit_graph_updater_99th_percentile_duration",
-							Description:       "99th percentile successful commit graph updater operation duration over 5m",
-							Query:             `histogram_quantile(0.99, sum by (le)(rate(src_codeintel_commit_graph_updater_duration_seconds_bucket{job=~"(sourcegraph-)?frontend"}[5m])))`,
-							Warning:           monitoring.Alert().GreaterOrEqual(20, nil),
-							Panel:             monitoring.Panel().LegendFormat("update").Unit(monitoring.Seconds),
->>>>>>> 9f3cfba5
-							Owner:             monitoring.ObservableOwnerCodeIntel,
-							PossibleSolutions: "none",
-						},
-						{
-<<<<<<< HEAD
-							Name:              "codeintel_background_index_reset_failures",
-							Description:       "index records errored due to repeated reset every 5m",
-							Query:             `sum(increase(src_codeintel_background_index_reset_failures_total{job=~"(sourcegraph-)?frontend"}[5m]))`,
-							Warning:           monitoring.Alert().GreaterOrEqual(20, nil),
-							Panel:             monitoring.Panel().LegendFormat("indexes"),
-=======
-							Name:              "codeintel_commit_graph_updater_errors",
-							Description:       "commit graph updater errors every 5m",
-							Query:             `sum(increase(src_codeintel_commit_graph_updater_errors_total{job=~"(sourcegraph-)?frontend"}[5m]))`,
-							Warning:           monitoring.Alert().GreaterOrEqual(20, nil),
-							Panel:             monitoring.Panel().LegendFormat("errors"),
->>>>>>> 9f3cfba5
 							Owner:             monitoring.ObservableOwnerCodeIntel,
 							PossibleSolutions: "none",
 						},
