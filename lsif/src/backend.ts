--- conflicted
+++ resolved
@@ -365,41 +365,11 @@
         paginationContext: ReferencePaginationContext = { limit: 10 },
         ctx: TracingContext = {}
     ): Promise<{ locations: lsp.Location[]; cursor?: ReferencePaginationCursor }> {
-<<<<<<< HEAD
-        const limit = paginationContext.limit
-        const cursor = paginationContext.cursor
-        const offset = (cursor && cursor.offset) || 0
-
-        // If we have a pagination cursor, we need to return a subsequent page of results.
-        // The user has already received all local references on a previous page, so we can
-        // skip all of the code following this if block. We get the current page by decoding
-        // the cursor to get a moniker and package information object, then call the
-        // `remoteReferences` method with an updated offset parameter.
-
-        if (cursor) {
-            const moniker = { scheme: cursor.scheme, identifier: cursor.identifier }
-            const packageInformation = { name: cursor.name, version: cursor.version }
-
-            const { locations, count, newOffset } = await this.remoteReferences(
-                cursor.dumpId,
-                moniker,
-                packageInformation,
-                limit,
-                offset,
-                ctx
-            )
-
-            return {
-                locations,
-                // Return a cursor for the next page of results (if there are any)
-                cursor: newOffset < count ? { ...cursor, offset: newOffset } : undefined,
-=======
         if (paginationContext.cursor) {
             // Continue from previous page
             const results = await this.performRemoteReferences(paginationContext.limit, paginationContext.cursor, ctx)
             if (results) {
                 return results
->>>>>>> b40d6e1d
             }
 
             // Do not fall through
@@ -457,32 +427,6 @@
                     continue
                 }
 
-<<<<<<< HEAD
-                const { locations: remoteResults, count, newOffset } = await this.remoteReferences(
-                    dump.id,
-                    moniker,
-                    packageInformation,
-                    limit,
-                    offset,
-                    ctx
-                )
-
-                if (remoteResults) {
-                    // Construct a pagination cursor that can be used to request the next
-                    // page of results. We've already returned all local references as well
-                    // as the first page of remote references. The next page of result will
-                    // be the continuation of remote references. We need to store all the
-                    // data required for a subsequent call to the `remoteReferences` method.
-
-                    const cursor = {
-                        dumpId: dump.id,
-                        scheme: moniker.scheme,
-                        identifier: moniker.identifier,
-                        name: packageInformation.name,
-                        version: packageInformation.version,
-                        offset: newOffset,
-                    }
-=======
                 // Build pagination cursor that will start scanning results from
                 // the beginning of the result set.
                 const cursor = {
@@ -495,19 +439,12 @@
                 }
 
                 const results = await this.performRemoteReferences(paginationContext.limit, cursor, ctx)
->>>>>>> b40d6e1d
 
                 if (results) {
                     return {
                         ...results,
                         // TODO - determine source of duplication (and below)
-<<<<<<< HEAD
-                        locations: uniqWith(locations.concat(remoteResults), isEqual),
-                        // Don't return a cursor if we've hit the end of the result set
-                        cursor: newOffset < count ? cursor : undefined,
-=======
                         locations: uniqWith(locations.concat(results.locations), isEqual),
->>>>>>> b40d6e1d
                     }
                 }
             }
@@ -533,7 +470,7 @@
         const moniker = { scheme: cursor.scheme, identifier: cursor.identifier }
         const packageInformation = { name: cursor.name, version: cursor.version }
 
-        const { locations, count } = await this.remoteReferences(
+        const { locations, count, newOffset } = await this.remoteReferences(
             cursor.dumpId,
             moniker,
             packageInformation,
@@ -544,10 +481,10 @@
 
         if (locations.length > 0) {
             let newCursor: ReferencePaginationCursor | undefined
-            if (cursor.offset + limit < count) {
+            if (newOffset < count) {
                 newCursor = {
                     ...cursor,
-                    offset: cursor.offset + limit,
+                    offset: newOffset,
                 }
             }
 
