--- conflicted
+++ resolved
@@ -45,7 +45,6 @@
         const outFile = path.join(this.storageRoot, 'tmp', uuid.v4())
 
         try {
-<<<<<<< HEAD
             const { packages, references } = await this.connectionCache.withTransactionalEntityManager(
                 outFile,
                 [DefinitionModel, DocumentModel, MetaModel, ReferenceModel, ResultChunkModel],
@@ -55,21 +54,9 @@
                     await connection.query('PRAGMA journal_mode = OFF')
                 }
             )
-=======
-            // Remove old databse file, if it exists
-            await fs.unlink(outFile)
-        } catch (e) {
-            if (!hasErrorCode(e, 'ENOENT')) {
-                throw e
-            }
-        }
 
-        // Remove old data from xrepo database
-        await this.xrepoDatabase.clearCommit(repository, commit)
-
-        // Remove any connection in the cache to the file we just removed
-        await this.connectionCache.bustKey(outFile)
->>>>>>> 7c54eb86
+            // Remove old data from xrepo database
+            await this.xrepoDatabase.clearCommit(repository, commit)
 
             // These needs to be done in sequence as SQLite can only have one
             // write txn at a time without causing the other one to abort with
