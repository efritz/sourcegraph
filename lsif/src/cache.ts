--- conflicted
+++ resolved
@@ -103,12 +103,8 @@
     constructor(
         private max: number,
         private sizeFunction: (value: V) => number,
-<<<<<<< HEAD
-        private disposeFunction: (value: V) => void,
+        private disposeFunction: (value: V) => Promise<void>,
         private metrics: CacheMetrics
-=======
-        private disposeFunction: (value: V) => Promise<void>
->>>>>>> 09716a03
     ) {}
 
     /**
@@ -211,18 +207,15 @@
     private async getEntry(key: K, factory: () => Promise<V>): Promise<CacheEntry<K, V>> {
         const node = this.cache.get(key)
         if (node) {
-<<<<<<< HEAD
             this.metrics.eventsCounter.labels('hit').inc()
-=======
-            // Found, move to head of list
->>>>>>> 09716a03
+
+            // Move to head of list
             this.lruList.unshiftNode(node)
             return node.value
         }
 
-<<<<<<< HEAD
         this.metrics.eventsCounter.labels('miss').inc()
-=======
+
         // Create promise and the entry that wraps it. We don't know
         // the effective size of the value until the promise resolves,
         // so we put zero. We have a reader count of -1, which is the
@@ -231,7 +224,6 @@
         // the promise value to resolve, otherwise a second request for
         // the same key will create a duplicate cache entry.
 
->>>>>>> 09716a03
         const promise = factory()
         const newEntry = { key, promise, size: 0, readers: -1, waiter: undefined }
 
@@ -284,16 +276,8 @@
             } = node
 
             if (readers === 0) {
-<<<<<<< HEAD
-                this.size -= size
                 this.metrics.eventsCounter.labels('eviction').inc()
-                this.metrics.sizeGauge.dec(size)
-                this.lruList.removeNode(node)
-                this.cache.delete(node.value.key)
-                promise.then(value => this.disposeFunction(value), () => {})
-            } else {
-                this.metrics.eventsCounter.labels('locked-eviction').inc()
-=======
+
                 // If readers < 0, then we're under construction and we
                 // don't have anything yet to discard. If readers > 0, then
                 // it may be actively used by another part of the code that
@@ -303,7 +287,8 @@
 
                 this.removeNode(node, size)
                 await this.disposeFunction(await promise)
->>>>>>> 09716a03
+            } else {
+                this.metrics.eventsCounter.labels('locked-eviction').inc()
             }
 
             node = prev
@@ -408,15 +393,11 @@
             // TODO - determine memory size
             () => 1,
             // Let GC handle the cleanup of the object on cache eviction.
-<<<<<<< HEAD
-            (): void => {},
+            (): Promise<void> => Promise.resolve(),
             {
                 sizeGauge: DOCUMENT_CACHE_SIZE_GAUGE,
                 eventsCounter: DOCUMENT_CACHE_EVENTS_COUNTER,
             }
-=======
-            (): Promise<void> => Promise.resolve()
->>>>>>> 09716a03
         )
     }
 
