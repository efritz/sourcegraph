--- conflicted
+++ resolved
@@ -1,14 +1,9 @@
 import * as fs from 'mz/fs'
-<<<<<<< HEAD
 import * as path from 'path'
-import * as rimraf from 'rimraf'
-import * as zlib from 'mz/zlib'
-import { convertLsif } from './conversion'
-=======
 import * as zlib from 'mz/zlib'
 import rmfr from 'rmfr'
->>>>>>> 2907b6e0
 import { ConnectionCache, DocumentCache, ResultChunkCache } from './cache'
+import { convertLsif } from './conversion'
 import { createCommit, createLocation } from './test-utils'
 import { createDatabaseFilename } from './util'
 import { Database } from './database'
@@ -36,14 +31,9 @@
         )
 
     beforeAll(async () => {
-<<<<<<< HEAD
-        storageRoot = await fs.promises.mkdtemp('cpp-')
+        storageRoot = await fs.mkdtemp('cpp-', { encoding: 'utf8' })
         const xrepoDatabase = new XrepoDatabase(connectionCache, path.join(storageRoot, 'correlation.db'))
 
-=======
-        storageRoot = await fs.mkdtemp('cpp-', { encoding: 'utf8' })
-        const backend = await createBackend(storageRoot, connectionCache, documentCache, resultChunkCache)
->>>>>>> 2907b6e0
         const input = fs.createReadStream('./test-data/cpp/data/data.lsif.gz').pipe(zlib.createGunzip())
         const database = createDatabaseFilename(storageRoot, repository, commit)
         const { packages, references } = await convertLsif(input, database)
@@ -53,21 +43,21 @@
     afterAll(async () => await rmfr(storageRoot))
 
     it('should find all defs of `four` from main.cpp', async () => {
-        const db = createDatabase('five', createCommit('five'))
+        const db = createDatabase(repository, commit)
         const definitions = await db.definitions('main.cpp', { line: 12, character: 3 })
         // TODO - (FIXME) currently the dxr indexer returns zero-width ranges
         expect(definitions).toEqual([createLocation('main.cpp', 6, 4, 6, 4)])
     })
 
     it('should find all defs of `five` from main.cpp', async () => {
-        const db = createDatabase('five', createCommit('five'))
+        const db = createDatabase(repository, commit)
         const definitions = await db.definitions('main.cpp', { line: 11, character: 3 })
         // TODO - (FIXME) currently the dxr indexer returns zero-width ranges
         expect(definitions).toEqual([createLocation('five.cpp', 2, 4, 2, 4)])
     })
 
     it('should find all refs of `five` from main.cpp', async () => {
-        const db = createDatabase('five', createCommit('five'))
+        const db = createDatabase(repository, commit)
         const references = await db.references('main.cpp', { line: 11, character: 3 })
 
         // TODO - should the definition be in this result set?
