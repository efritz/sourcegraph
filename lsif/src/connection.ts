import { Connection, createConnection as _createConnection } from 'typeorm'
import { entities } from './models.xrepo'
import { PostgresConnectionCredentialsOptions } from 'typeorm/driver/postgres/PostgresConnectionCredentialsOptions'
import { readEnvInt } from './util'
import { Logger } from 'winston'
import { Configuration } from './config'
import pRetry from 'p-retry'

/**
 * The minimum migration version required by this instance of the LSIF process.
 * This should be updated any time a new lsif-server migration is added to the
 * migrations/ directory, as we watch the DB to ensure we're on at least this
 * version prior to making use of the DB (which the frontend may still be
 * migrating).
 */
const MINIMUM_MIGRATION_VERSION = 1528395597

/**
 * How many times to try to check the current database migration version on startup.
 */
const MAX_SCHEMA_POLL_RETRIES = readEnvInt('MAX_SCHEMA_POLL_RETRIES', 60)

/**
 * How long to wait between queries to check the current database migration version on startup.
 */
const SCHEMA_POLL_INTERVAL = readEnvInt('SCHEMA_POLL_INTERVAL', 5)

/**
 * How many times to try to connect to the cross-repository database on startup.
 */
const MAX_CONNECTION_RETRIES = readEnvInt('MAX_CONNECTION_RETRIES', 60)

/**
 * How long to wait between cross-repository connection attempts (in seconds).
 */
const CONNECTION_RETRY_INTERVAL = readEnvInt('CONNECTION_RETRY_INTERVAL', 5)

/**
 * Create a SQLite connection from the given filename.
 *
 * @param database The database filename.
 * @param entities The set of expected entities present in this schema.
 */
export function createSqliteConnection(
    database: string,
    // Decorators are not possible type check
    // eslint-disable-next-line @typescript-eslint/ban-types
    entities: Function[]
): Promise<Connection> {
    return _createConnection({
        type: 'sqlite',
        name: database,
        database,
        entities,
        synchronize: true,
        logging: ['error', 'warn'],
        maxQueryExecutionTime: 1000,
    })
}

/**
 * Create a Postgres connection. This creates a typorm connection pool with the
 * name `xrepo`. The connection configuration is constructed by the method
 * `createPostgresConnectionOptions`. This method blocks (failing after a configured
 * time) until the connection is established, then blocks indefinitely while the
 * database migration state is behind the expected minimum, or dirty.
 *
 * @param configuration The current configuration.
 * @param logger The logger instance.
 */
export async function createPostgresConnection(configuration: Configuration, logger: Logger): Promise<Connection> {
    // Parse current PostgresDSN into connection options usable by
    // the typeorm postgres adapter.
    const url = new URL(configuration.postgresDSN)
    const connectionOptions = {
        host: url.hostname,
        port: parseInt(url.port, 10) || 5432,
        username: url.username,
        password: url.password,
        database: url.pathname.substring(1),
        ssl: url.searchParams.get('sslmode') === 'disable' ? false : undefined,
    }

<<<<<<< HEAD
    // Get a working connection
    const connection = await connect(connectionOptions)

    // Poll the schema migrations table until we are up to date
    await waitForMigrations(connection)
=======
    // Override the database name we're connecting to
    const connection = await connect(
        {
            ...connectionOptions,
            database: connectionOptions.database + '_lsif',
        },
        logger
    )

    // Poll the schema migrations table until we are up to date
    await waitForMigrations(connection, connectionOptions.database || '', logger)
>>>>>>> 977e4b27

    return connection
}

/**
 * Create a connection to the cross-repository database. This will re-attempt to
 * access the database while the database does not exist. This is to give some
 * time to the frontend to run the migrations that create the LSIF tables. The
 * retry interval and attempt count can be tuned via `MAX_CONNECTION_RETRIES` and
 * `CONNECTION_RETRY_INTERVAL` environment variables.
 *
 * @param connectionOptions The connection options.
 * @param logger The logger instance.
 */
function connect(connectionOptions: PostgresConnectionCredentialsOptions, logger: Logger): Promise<Connection> {
    const connect = (): Promise<Connection> => {
        logger.debug('connecting to cross-repository database')

        return _createConnection({
            type: 'postgres',
            name: 'xrepo',
            entities,
            logging: ['error', 'warn'],
            maxQueryExecutionTime: 1000,
            ...connectionOptions,
        })
    }

    return pRetry(connect, {
        factor: 1,
        retries: MAX_CONNECTION_RETRIES,
        minTimeout: CONNECTION_RETRY_INTERVAL * 1000,
        maxTimeout: CONNECTION_RETRY_INTERVAL * 1000,
    })
}

/**
 * Block until we can select a migration version from the database that is at
 * least as large as our minimum migration version.
 *
 * @param connection The connection to use.
<<<<<<< HEAD
 */
async function waitForMigrations(connection: Connection): Promise<void> {
    while (true) {
        try {
            // Get migration version from frontend database
            const currentVersion = await getMigrationVersion(connection)

            // Check to see if the current version is at least the minimum version
            if (parseInt(currentVersion, 10) >= MINIMUM_MIGRATION_VERSION) {
                return
            }

            console.log(`waiting for migrations to be applied (${currentVersion} < ${MINIMUM_MIGRATION_VERSION})`)
        } catch (error) {
            console.log('failed to determine current database migration state', error)
        }
=======
 * @param database The target database in which to perform the query.
 * @param logger The logger instance.
 */
function waitForMigrations(connection: Connection, database: string, logger: Logger): Promise<void> {
    const check = async (): Promise<void> => {
        logger.debug('checking database version', { requiredVersion: MINIMUM_MIGRATION_VERSION })
>>>>>>> 977e4b27

        const version = parseInt(await getMigrationVersion(connection, database), 10)
        if (isNaN(version) || version < MINIMUM_MIGRATION_VERSION) {
            throw new Error('cross-repository database not up to date')
        }
    }

    return pRetry(check, {
        factor: 1,
        retries: MAX_SCHEMA_POLL_RETRIES,
        minTimeout: SCHEMA_POLL_INTERVAL * 1000,
        maxTimeout: SCHEMA_POLL_INTERVAL * 1000,
    })
}

/**
 * Gets the current migration version from the frontend database. Throws on query
 * error, if no migration version can be found, or if the current migration state
 * is dirty.
 *
 * @param connection The database connection.
<<<<<<< HEAD
 */
async function getMigrationVersion(connection: Connection): Promise<string> {
    const rows = (await connection.query('select * from schema_migrations')) as {
=======
 * @param database The target database in which to perform the query.
 */
async function getMigrationVersion(connection: Connection, database: string): Promise<string> {
    const query = `
        select * from
        dblink('dbname=' || $1 || ' user=' || current_user, 'select * from schema_migrations')
        as temp(version text, dirty bool);
    `

    const rows = (await connection.query(query, [database])) as {
>>>>>>> 977e4b27
        version: string
        dirty: boolean
    }[]

    if (rows.length > 0 && !rows[0].dirty) {
        return rows[0].version
    }

    throw new Error('Unusable migration state.')
}<|MERGE_RESOLUTION|>--- conflicted
+++ resolved
@@ -81,25 +81,14 @@
         ssl: url.searchParams.get('sslmode') === 'disable' ? false : undefined,
     }
 
-<<<<<<< HEAD
     // Get a working connection
-    const connection = await connect(connectionOptions)
-
-    // Poll the schema migrations table until we are up to date
-    await waitForMigrations(connection)
-=======
-    // Override the database name we're connecting to
     const connection = await connect(
-        {
-            ...connectionOptions,
-            database: connectionOptions.database + '_lsif',
-        },
+        connectionOptions,
         logger
     )
 
     // Poll the schema migrations table until we are up to date
-    await waitForMigrations(connection, connectionOptions.database || '', logger)
->>>>>>> 977e4b27
+    await waitForMigrations(connection)
 
     return connection
 }
@@ -141,33 +130,14 @@
  * least as large as our minimum migration version.
  *
  * @param connection The connection to use.
-<<<<<<< HEAD
- */
-async function waitForMigrations(connection: Connection): Promise<void> {
-    while (true) {
-        try {
-            // Get migration version from frontend database
-            const currentVersion = await getMigrationVersion(connection)
-
-            // Check to see if the current version is at least the minimum version
-            if (parseInt(currentVersion, 10) >= MINIMUM_MIGRATION_VERSION) {
-                return
-            }
-
-            console.log(`waiting for migrations to be applied (${currentVersion} < ${MINIMUM_MIGRATION_VERSION})`)
-        } catch (error) {
-            console.log('failed to determine current database migration state', error)
-        }
-=======
  * @param database The target database in which to perform the query.
  * @param logger The logger instance.
  */
 function waitForMigrations(connection: Connection, database: string, logger: Logger): Promise<void> {
     const check = async (): Promise<void> => {
         logger.debug('checking database version', { requiredVersion: MINIMUM_MIGRATION_VERSION })
->>>>>>> 977e4b27
 
-        const version = parseInt(await getMigrationVersion(connection, database), 10)
+        const version = parseInt(await getMigrationVersion(connection), 10)
         if (isNaN(version) || version < MINIMUM_MIGRATION_VERSION) {
             throw new Error('cross-repository database not up to date')
         }
@@ -187,22 +157,9 @@
  * is dirty.
  *
  * @param connection The database connection.
-<<<<<<< HEAD
  */
 async function getMigrationVersion(connection: Connection): Promise<string> {
     const rows = (await connection.query('select * from schema_migrations')) as {
-=======
- * @param database The target database in which to perform the query.
- */
-async function getMigrationVersion(connection: Connection, database: string): Promise<string> {
-    const query = `
-        select * from
-        dblink('dbname=' || $1 || ' user=' || current_user, 'select * from schema_migrations')
-        as temp(version text, dirty bool);
-    `
-
-    const rows = (await connection.query(query, [database])) as {
->>>>>>> 977e4b27
         version: string
         dirty: boolean
     }[]
