--- conflicted
+++ resolved
@@ -1,7 +1,6 @@
-<<<<<<< HEAD
 import * as path from 'path'
 import { STORAGE_ROOT } from './settings'
-=======
+
 /**
  * Reads an integer from an environment variable or defaults to the given value.
  *
@@ -11,7 +10,6 @@
 export function readEnvInt(key: string, defaultValue: number): number {
     return (process.env[key] && parseInt(process.env[key] || '', 10)) || defaultValue
 }
->>>>>>> 7a54b023
 
 /* eslint-disable @typescript-eslint/no-explicit-any */
 
@@ -22,8 +20,7 @@
  * @param expectedCode The expected error code.
  */
 export function hasErrorCode(e: any, expectedCode: string): boolean {
-<<<<<<< HEAD
-    return 'code' in e && e.code === expectedCode
+    return e && e.code === expectedCode
 }
 
 /**
@@ -31,7 +28,4 @@
  */
 export function makeFilename(repository: string, commit: string): string {
     return path.join(STORAGE_ROOT, `${encodeURIComponent(repository)}@${commit}.lsif.db`)
-=======
-    return e && e.code === expectedCode
->>>>>>> 7a54b023
 }