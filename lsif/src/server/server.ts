--- conflicted
+++ resolved
@@ -16,6 +16,7 @@
 import { createPostgresConnection } from '../shared/database/postgres'
 import { createQueue, ensureOnlyRepeatableJob } from '../shared/queue/queue'
 import { createTracer } from '../shared/tracing'
+import { createUploadRouter } from './routes/uploads'
 import { dbFilename, dbFilenameOld, ensureDirectory } from '../shared/paths'
 import { default as tracingMiddleware } from 'express-opentracing'
 import { defineRedisCommands } from './redis/redis'
@@ -23,14 +24,10 @@
 import { logger as loggingMiddleware } from 'express-winston'
 import { Logger } from 'winston'
 import { metricsMiddleware } from './middleware/metrics'
+import { startTasks } from './tasks/runner'
+import { UploadsManager } from '../shared/uploads/uploads'
 import { waitForConfiguration } from '../shared/config/config'
 import { XrepoDatabase } from '../shared/xrepo/xrepo'
-<<<<<<< HEAD
-import { UploadsManager } from '../shared/uploads/uploads'
-import { createUploadRouter } from './routes/uploads'
-=======
-import { startTasks } from './tasks/runner'
->>>>>>> 0a9d81c2
 
 /**
  * Runs the HTTP server which accepts LSIF dump uploads and responds to LSIF requests.
@@ -101,12 +98,8 @@
     // Register endpoints
     app.use(createMetaRouter())
     app.use(createDumpRouter(backend))
-<<<<<<< HEAD
-    app.use(createJobRouter(queue, scriptedClient, logger, tracer))
+    app.use(createJobRouter(queue, scriptedClient, logger))
     app.use(createUploadRouter(uploadsManager))
-=======
-    app.use(createJobRouter(queue, scriptedClient, logger))
->>>>>>> 0a9d81c2
     app.use(createLsifRouter(backend, queue, logger, tracer))
 
     // Error handler must be registered last
