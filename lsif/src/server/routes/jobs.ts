import * as settings from '../settings'
import * as validation from '../middleware/validation'
import express from 'express'
import { addTags, TracingContext } from '../../shared/tracing'
import { ApiJobState, enqueue, QUEUE_PREFIX, queueTypes, statesByQueue } from '../../shared/queue/queue'
import { checkSchema } from 'express-validator'
import { chunk } from 'lodash'
import { Job, Queue } from 'bull'
import { Logger } from 'winston'
import { nextLink } from '../pagination/link'
import { ScriptedRedis } from '../redis/redis'
import { Span, Tracer } from 'opentracing'
import { wrap } from 'async-middleware'
<<<<<<< HEAD
import bodyParser from 'body-parser'
import { waitForJob } from '../jobs/blocking'
=======
import { extractLimitOffset } from '../pagination/limit-offset'
>>>>>>> 482ff086

/**
 * The representation of a job as returned by the API.
 */
interface ApiJob {
    id: string
    name: string
    args: object
    state: ApiJobState
    progress: number
    failedReason: string | null
    stacktrace: string[] | null
    timestamp: string
    processedOn: string | null
    finishedOn: string | null
}

/**
 * Convert a timestamp into an ISO string.
 *
 * @param timestamp The millisecond POSIX timestamp.
 */
const toDate = (timestamp: number): string => new Date(timestamp).toISOString()

/**
 * Attempt to convert a timestamp into an ISO string.
 *
 * @param timestamp The millisecond POSIX timestamp.
 */
const toMaybeDate = (timestamp: number | null): string | null => (timestamp ? toDate(timestamp) : null)

/**
 * Attempt to convert a string into an integer.
 *
 * @param value The int-y string.
 */
const toMaybeInt = (value: string | undefined): number | null => (value ? parseInt(value, 10) : null)

/**
 * Format a job to return from the API.
 *
 * @param job The job to format.
 * @param state The job's state.
 */
const formatJob = (job: Job, state: ApiJobState): ApiJob => {
    const payload = job.toJSON()

    return {
        id: `${payload.id}`,
        name: payload.name,
        args: payload.data.args,
        state,
        progress: payload.progress,
        failedReason: payload.failedReason,
        stacktrace: payload.stacktrace,
        timestamp: toDate(payload.timestamp),
        processedOn: toMaybeDate(payload.processedOn),
        finishedOn: toMaybeDate(payload.finishedOn),
    }
}

/**
 * Format a job to return from the API.
 *
 * @param values A map of values composing the job.
 * @param state The job's state.
 */
const formatJobFromMap = (values: Map<string, string>, state: ApiJobState): ApiJob => {
    const rawData = values.get('data')
    const rawStacktrace = values.get('stacktrace')

    return {
        id: values.get('id') || '',
        name: values.get('name') || '',
        args: rawData ? JSON.parse(rawData).args : {},
        state,
        progress: toMaybeInt(values.get('progress')) || 0,
        failedReason: values.get('failedReason') || null,
        stacktrace: rawStacktrace ? JSON.parse(rawStacktrace) : null,
        timestamp: toMaybeDate(toMaybeInt(values.get('timestamp'))) || '',
        processedOn: toMaybeDate(toMaybeInt(values.get('processedOn'))),
        finishedOn: toMaybeDate(toMaybeInt(values.get('finishedOn'))),
    }
}

/**
 * Create a router containing the job endpoints.
 *
 * @param queue The queue instance.
 * @param scriptedClient The Redis client with scripts loaded.
 * @param logger The logger instance.
 * @param tracer The tracer instance.
 */
export function createJobRouter(
    queue: Queue,
    scriptedClient: ScriptedRedis,
    logger: Logger,
    tracer: Tracer | undefined
): express.Router {
    const router = express.Router()

    /**
     * Create a tracing context from the request logger and tracing span
     * tagged with the given values.
     *
     * @param req The express request.
     * @param tags The tags to apply to the logger and span.
     */
    const createTracingContext = (
        req: express.Request & { span?: Span },
        tags: { [K: string]: unknown }
    ): TracingContext => addTags({ logger, span: req.span }, tags)

    router.post(
        '/jobs',
        bodyParser.json({ limit: '1mb' }),
        validation.validationMiddleware([
            validation.validateOptionalBoolean('blocking'),
            validation.validateOptionalInt('maxWait'),
            ...checkSchema(
                {
                    name: { isIn: { options: [['update-tips', 'clean-old-jobs', 'clean-failed-jobs']] } },
                },
                ['body']
            ),
        ]),
        wrap(
            async (req: express.Request, res: express.Response): Promise<void> => {
                const { blocking, maxWait }: { blocking: boolean; maxWait: number } = req.query
                const { name }: { name: string } = req.body

                // Enqueue job
                const ctx = createTracingContext(req, { name })
                logger.debug(`enqueueing ${name} job`)
                const job = await enqueue(queue, name, {}, {}, tracer, ctx.span)

                if (blocking && (await waitForJob(job, maxWait))) {
                    // Job succeeded while blocked, send success
                    res.status(200).send({ id: job.id })
                    return
                }

                // Job will complete asynchronously, send an accepted response with
                // the job id so that the client can continue to track the progress
                // asynchronously.
                res.status(202).send({ id: job.id })
            }
        )
    )

    router.get(
        '/jobs/stats',
        wrap(
            async (req: express.Request, res: express.Response): Promise<void> => {
                const counts = await queue.getJobCounts()

                res.send({
                    processingCount: counts.active,
                    erroredCount: counts.failed,
                    completedCount: counts.completed,
                    queuedCount: counts.waiting,
                    scheduledCount: counts.delayed,
                })
            }
        )
    )

    interface JobsQueryArgs {
        query: string
    }

    router.get(
        `/jobs/:state(${Array.from(queueTypes.keys()).join('|')})`,
        validation.validationMiddleware([
            validation.validateQuery,
            validation.validateLimit,
            validation.validateOffset,
        ]),
        wrap(
            async (req: express.Request, res: express.Response): Promise<void> => {
                const { state } = req.params as { state: ApiJobState }
                const { query }: JobsQueryArgs = req.query
                const { limit, offset } = extractLimitOffset(req.query, settings.DEFAULT_JOB_PAGE_SIZE)

                const queueName = queueTypes.get(state)
                if (!queueName) {
                    throw new Error(`Unknown job state ${state}`)
                }

                if (!query) {
                    const rawJobs = await queue.getJobs([queueName], offset, offset + limit - 1)
                    const jobs = rawJobs.map(job => formatJob(job, state))
                    const totalCount = (await queue.getJobCountByTypes([queueName])) as never

                    if (offset + jobs.length < totalCount) {
                        res.set('Link', nextLink(req, { limit, offset: offset + jobs.length }))
                    }

                    res.send({ jobs, totalCount })
                } else {
                    const [payloads, nextOffset] = await scriptedClient.searchJobs([
                        QUEUE_PREFIX,
                        queueName,
                        query,
                        offset,
                        limit,
                        settings.MAX_JOB_SEARCH,
                    ])

                    const jobs = payloads
                        // Convert each hgetall response into a map
                        .map(payload => new Map(chunk(payload, 2) as [string, string][]))
                        // Format each job
                        .map(payload => formatJobFromMap(payload, state))

                    if (nextOffset) {
                        res.set('Link', nextLink(req, { limit, offset: nextOffset }))
                    }

                    res.send({ jobs })
                }
            }
        )
    )

    router.get(
        '/jobs/:id',
        wrap(
            async (req: express.Request, res: express.Response): Promise<void> => {
                const job = await queue.getJob(req.params.id)
                if (!job) {
                    throw Object.assign(new Error('Job not found'), {
                        status: 404,
                    })
                }

                const rawState = await job.getState()
                const state = statesByQueue.get(rawState === 'waiting' ? 'wait' : rawState)
                if (!state) {
                    throw new Error(`Unknown job state ${state}.`)
                }

                res.send(formatJob(job, state))
            }
        )
    )

    return router
}<|MERGE_RESOLUTION|>--- conflicted
+++ resolved
@@ -3,7 +3,7 @@
 import express from 'express'
 import { addTags, TracingContext } from '../../shared/tracing'
 import { ApiJobState, enqueue, QUEUE_PREFIX, queueTypes, statesByQueue } from '../../shared/queue/queue'
-import { checkSchema } from 'express-validator'
+import { checkSchema, ParamSchema } from 'express-validator'
 import { chunk } from 'lodash'
 import { Job, Queue } from 'bull'
 import { Logger } from 'winston'
@@ -11,12 +11,9 @@
 import { ScriptedRedis } from '../redis/redis'
 import { Span, Tracer } from 'opentracing'
 import { wrap } from 'async-middleware'
-<<<<<<< HEAD
 import bodyParser from 'body-parser'
 import { waitForJob } from '../jobs/blocking'
-=======
 import { extractLimitOffset } from '../pagination/limit-offset'
->>>>>>> 482ff086
 
 /**
  * The representation of a job as returned by the API.
@@ -130,18 +127,17 @@
         tags: { [K: string]: unknown }
     ): TracingContext => addTags({ logger, span: req.span }, tags)
 
+    const enqueueBodySchema: Record<string, ParamSchema> = {
+        name: { isIn: { options: [['update-tips', 'clean-old-jobs', 'clean-failed-jobs']] } },
+    }
+
     router.post(
         '/jobs',
         bodyParser.json({ limit: '1mb' }),
         validation.validationMiddleware([
             validation.validateOptionalBoolean('blocking'),
             validation.validateOptionalInt('maxWait'),
-            ...checkSchema(
-                {
-                    name: { isIn: { options: [['update-tips', 'clean-old-jobs', 'clean-failed-jobs']] } },
-                },
-                ['body']
-            ),
+            ...checkSchema(enqueueBodySchema, ['body']),
         ]),
         wrap(
             async (req: express.Request, res: express.Response): Promise<void> => {
