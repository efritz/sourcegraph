import * as lsp from 'vscode-languageserver-protocol'
import { Connection } from 'typeorm'
import { ConnectionCache, DocumentCache, EncodedJsonCacheValue, ResultChunkCache } from './cache'
import { databaseQueryDurationHistogram, databaseQueryErrorsCounter, instrument } from './metrics'
import { DefaultMap } from './default-map'
<<<<<<< HEAD
import { hashKey, mustGet, createDatabaseFilename } from './util'
=======
import { gunzipJSON } from './encoding'
import { hashKey, mustGet } from './util'
>>>>>>> 1902996a
import { isEqual, uniqWith } from 'lodash'
import { PackageModel } from './models.xrepo'
import { XrepoDatabase } from './xrepo'
import {
    DefinitionModel,
    DocumentData,
    DocumentModel,
    MetaModel,
    MonikerData,
    RangeData,
    ReferenceModel,
    ResultChunkData,
    ResultChunkModel,
    DocumentPathRangeId,
    DefinitionReferenceResultId,
    RangeId,
} from './models.database'

/**
 * A wrapper around operations for single repository/commit pair.
 */
export class Database {
    /**
     * A static map of database paths to the `numResultChunks` value of their
     * metadata row. This map is populated lazily as the values are needed.
     */
    private static numResultChunks = new Map<string, number>()

    /**
     * Create a new `Database` with the given cross-repo database instance and the
     * filename of the database that contains data for a particular repository/commit.
     *
     * @param storageRoot The path where SQLite databases are stored.
     * @param xrepoDatabase The cross-repo database.
     * @param connectionCache The cache of SQLite connections.
     * @param documentCache The cache of loaded documents.
     * @param resultChunkCache The cache of loaded result chunks.
     * @param repository The repository for which this database answers queries.
     * @param commit The commit for which this database answers queries.
     * @param databasePath The path to the database file.
     */
    constructor(
        private storageRoot: string,
        private xrepoDatabase: XrepoDatabase,
        private connectionCache: ConnectionCache,
        private documentCache: DocumentCache,
        private resultChunkCache: ResultChunkCache,
        private repository: string,
        private commit: string,
        private databasePath: string
    ) {}

    /**
     * Determine if data exists for a particular document in this database.
     *
     * @param path The path of the document.
     */
    public async exists(path: string): Promise<boolean> {
        return (await this.getDocumentByPath(path)) !== undefined
    }

    /**
     * Return the location for the definition of the reference at the given position.
     *
     * @param path The path of the document to which the position belongs.
     * @param position The current hover position.
     */
    public async definitions(path: string, position: lsp.Position): Promise<lsp.Location[]> {
        const { document, ranges } = await this.getRangeByPosition(path, position)
        if (!document || ranges.length === 0) {
            return []
        }

        for (const range of ranges) {
            if (!range.definitionResultId) {
                continue
            }

            // We have a definition result in this database, return this first.
            const definitionResults = await this.getResultById(range.definitionResultId)

            // TODO - due to some bugs in tsc... this fixes the tests and some typescript examples
            // Not sure of a better way to do this right now until we work through how to patch
            // lsif-tsc to handle node_modules inclusion (or somehow blacklist it on import).

            if (!definitionResults.some(v => v.documentPath.includes('node_modules'))) {
                return await this.convertRangesToLspLocations(path, document, definitionResults)
            }
        }

        // No definition result in this repo; fall back to a moniker search. First, we find
        // the monikers for each range, from innermost to outermost, such that the set of
        // monikers for reach range is sorted by priority. Then, we perform a search for
        // each moniker, in sequence, until valid results are found.

        for (const range of ranges) {
            const monikers = sortMonikers(
                Array.from(range.monikerIds).map(id => mustGet(document.monikers, id, 'moniker'))
            )

            for (const moniker of monikers) {
                if (moniker.kind === 'import') {
                    // This symbol was imported from another database. See if we have xrepo
                    // definition for it.

                    const remoteDefinitions = await this.remoteDefinitions(document, moniker)
                    if (remoteDefinitions) {
                        return remoteDefinitions
                    }
                } else {
                    // This symbol was not imported from another database. We search the definitions
                    // table of our own database in case there was a definition that wasn't properly
                    // attached to a result set but did have the correct monikers attached.

                    const localDefinitions = await Database.monikerResults(this, DefinitionModel, moniker, path => path)
                    if (localDefinitions) {
                        return localDefinitions
                    }
                }
            }
        }

        return []
    }

    /**
     * Return a list of locations which reference the definition at the given position.
     *
     * @param path The path of the document to which the position belongs.
     * @param position The current hover position.
     */
    public async references(path: string, position: lsp.Position): Promise<lsp.Location[]> {
        const { document, ranges } = await this.getRangeByPosition(path, position)
        if (!document || ranges.length === 0) {
            return []
        }

        let locations: lsp.Location[] = []

        // First, we try to find the reference result attached to the range or one
        // of the result sets to which the range is attached.

        for (const range of ranges) {
            if (range.referenceResultId) {
                // We have references in this database.
                locations = locations.concat(
                    await this.convertRangesToLspLocations(
                        path,
                        document,
                        await this.getResultById(range.referenceResultId)
                    )
                )
            }
        }

        // Next, we do a moniker search in two stages, described below. We process the
        // monikers for each range sequentially in order of priority for each stage, such
        // that import monikers, if any exist, will be processed first.

        for (const range of ranges) {
            const monikers = sortMonikers(
                Array.from(range.monikerIds).map(id => mustGet(document.monikers, id, 'monikers'))
            )

            // Next, we search the references table of our own database - this search is necessary,
            // but may be un-intuitive, but remember that a 'Find References' operation on a reference
            // should also return references to the definition. These are not necessarily fully linked
            // in the LSIF data.

            for (const moniker of monikers) {
                locations = locations.concat(await Database.monikerResults(this, ReferenceModel, moniker, path => path))
            }

            // Next, we perform an xrepo search for uses of each nonlocal moniker. We stop processing after
            // the first moniker for which we received results. As we process monikers in an order that
            // considers moniker schemes, the first one to get results should be the most desirable.

            for (const moniker of monikers) {
                if (moniker.kind === 'import') {
                    // Get locations in the defining package
                    locations = locations.concat(await this.remoteMoniker(document, moniker))
                }

                // Get locations in all packages
                const remoteResults = await this.remoteReferences(document, moniker)
                if (remoteResults) {
                    // TODO - determine source of duplication (and below)
                    return uniqWith(locations.concat(remoteResults), isEqual)
                }
            }
        }

        return uniqWith(locations, isEqual)
    }

    /**
     * Return the hover content for the definition or reference at the given position.
     *
     * @param path The path of the document to which the position belongs.
     * @param position The current hover position.
     */
    public async hover(path: string, position: lsp.Position): Promise<lsp.Hover | null> {
        const { document, ranges } = await this.getRangeByPosition(path, position)
        if (!document || ranges.length === 0) {
            return null
        }

        for (const range of ranges) {
            if (range.hoverResultId) {
                const contents = {
                    kind: lsp.MarkupKind.Markdown,
                    value: mustGet(document.hoverResults, range.hoverResultId, 'hoverResult'),
                }

                // Return first defined hover result for the inner-most range
                return { contents, range: createRange(range) }
            }
        }

        return null
    }

    //
    // Helper Functions

    /**
     * Convert a set of range-document pairs (from a definition or reference query) into
     * a set of LSP ranges. Each pair holds the range identifier as well as the document
     * path. For document paths matching the loaded document, find the range data locally.
     * For all other paths, find the document in this database and find the range in that
     * document.
     *
     * @param path The path of the document for this query.
     * @param document The document object for this query.
     * @param resultData A list of range ids and the document they belong to.
     */
    private async convertRangesToLspLocations(
        path: string,
        document: DocumentData,
        resultData: DocumentPathRangeId[]
    ): Promise<lsp.Location[]> {
        // Group by document path so we only have to load each document once
        const groupedResults = new DefaultMap<string, Set<RangeId>>(() => new Set())

        for (const { documentPath, rangeId } of resultData) {
            groupedResults.getOrDefault(documentPath).add(rangeId)
        }

        let results: lsp.Location[] = []
        for (const [documentPath, rangeIds] of groupedResults) {
            if (documentPath === path) {
                // If the document path is this document, convert the locations directly
                results = results.concat(mapRangesToLocations(document.ranges, path, rangeIds))
                continue
            }

            // Otherwise, we need to get the correct document
            const sibling = await this.getDocumentByPath(documentPath)
            if (!sibling) {
                continue
            }

            // Then finally convert the locations in the sibling document
            results = results.concat(mapRangesToLocations(sibling.ranges, documentPath, rangeIds))
        }

        return results
    }

    /**
     * Query the definitions or references table of `db` for items that match the given moniker.
     * Convert each result into an LSP location. The `pathTransformer` function is invoked on each
     * result item to modify the resulting locations.
     *
     * @param db The target database.
     * @param model The constructor for the model type.
     * @param moniker The target moniker.
     * @param pathTransformer The function used to alter location paths.
     */
    private static async monikerResults(
        db: Database,
        model: typeof DefinitionModel | typeof ReferenceModel,
        moniker: MonikerData,
        pathTransformer: (path: string) => string
    ): Promise<lsp.Location[]> {
        const results = await db.withConnection(connection =>
            connection.getRepository<DefinitionModel | ReferenceModel>(model).find({
                where: {
                    scheme: moniker.scheme,
                    identifier: moniker.identifier,
                },
            })
        )

        return results.map(result => lsp.Location.create(pathTransformer(result.documentPath), createRange(result)))
    }

    /**
     * Find the definition of the target moniker outside of the current database. If the
     * moniker has attached package information, then the cross-repo database is queried
     * for the target package. That database is opened, and its definitions table is queried
     * for the target moniker.
     *
     * @param document The document containing the reference.
     * @param moniker The target moniker.
     */
    private async remoteDefinitions(document: DocumentData, moniker: MonikerData): Promise<lsp.Location[] | null> {
        if (!moniker.packageInformationId) {
            return null
        }

        const packageInformation = document.packageInformation.get(moniker.packageInformationId)
        if (!packageInformation) {
            return null
        }

        const packageEntity = await this.xrepoDatabase.getPackage(
            moniker.scheme,
            packageInformation.name,
            packageInformation.version
        )

        if (!packageEntity) {
            return null
        }

        const db = this.createNewDatabase(
            packageEntity.repository,
            packageEntity.commit,
            createDatabaseFilename(this.storageRoot, packageEntity.repository, packageEntity.commit)
        )

        const pathTransformer = (path: string): string => createRemoteUri(packageEntity, path)
        return await Database.monikerResults(db, DefinitionModel, moniker, pathTransformer)
    }

    /**
     * Find the references of of the target moniker inside the database where that moniker is defined.
     *
     * @param document The document containing the definition.
     * @param moniker The target moniker.
     */
    private async remoteMoniker(document: DocumentData, moniker: MonikerData): Promise<lsp.Location[]> {
        if (!moniker.packageInformationId) {
            return []
        }

        const packageInformation = document.packageInformation.get(moniker.packageInformationId)
        if (!packageInformation) {
            return []
        }

        const packageEntity = await this.xrepoDatabase.getPackage(
            moniker.scheme,
            packageInformation.name,
            packageInformation.version
        )

        if (!packageEntity) {
            return []
        }

        const db = this.createNewDatabase(
            packageEntity.repository,
            packageEntity.commit,
            createDatabaseFilename(this.storageRoot, packageEntity.repository, packageEntity.commit)
        )

        const pathTransformer = (path: string): string => createRemoteUri(packageEntity, path)
        return await Database.monikerResults(db, ReferenceModel, moniker, pathTransformer)
    }

    /**
     * Find the references of the target moniker outside of the current database. If the moniker
     * has attached package information, then the cross-repo database is queried for the packages
     * that require this particular moniker identifier. These databases are opened, and their
     * references tables are queried for the target moniker.
     *
     * @param document The document containing the definition.
     * @param moniker The target moniker.
     */
    private async remoteReferences(document: DocumentData, moniker: MonikerData): Promise<lsp.Location[]> {
        if (!moniker.packageInformationId) {
            return []
        }

        const packageInformation = document.packageInformation.get(moniker.packageInformationId)
        if (!packageInformation) {
            return []
        }

        const references = await this.xrepoDatabase.getReferences({
            scheme: moniker.scheme,
            name: packageInformation.name,
            version: packageInformation.version,
            value: moniker.identifier,
        })

        let allReferences: lsp.Location[] = []
        for (const reference of references) {
            // Skip the remote reference that show up for ourselves - we've already gathered
            // these in the previous step of the references query.
            if (reference.repository === this.repository && reference.commit === this.commit) {
                continue
            }

            const db = this.createNewDatabase(
                reference.repository,
                reference.commit,
                createDatabaseFilename(this.storageRoot, reference.repository, reference.commit)
            )

            const pathTransformer = (path: string): string => createRemoteUri(reference, path)
            const references = await Database.monikerResults(db, ReferenceModel, moniker, pathTransformer)
            allReferences = allReferences.concat(references)
        }

        return allReferences
    }

    /**
     * Return a parsed document that describes the given path. The result of this
     * method is cached across all database instances.
     *
     * @param path The path of the document.
     */
    private async getDocumentByPath(path: string): Promise<DocumentData | undefined> {
        const factory = async (): Promise<EncodedJsonCacheValue<DocumentData>> => {
            const document = await this.withConnection(connection =>
                connection.getRepository(DocumentModel).findOneOrFail(path)
            )

            return {
                size: document.data.length,
                data: await gunzipJSON<DocumentData>(document.data),
            }
        }

        return await this.documentCache.withValue(`${this.databasePath}::${path}`, factory, document =>
            Promise.resolve(document.data)
        )
    }

    /**
     * Return a parsed document that describes the given path as well as the ranges
     * from that document that contains the given position. If multiple ranges are
     * returned, then the inner-most ranges will occur before the outer-most ranges.
     *
     * @param path The path of the document.
     * @param position The user's hover position.
     */
    private async getRangeByPosition(
        path: string,
        position: lsp.Position
    ): Promise<{ document: DocumentData | undefined; ranges: RangeData[] }> {
        const document = await this.getDocumentByPath(path)
        if (!document) {
            return { document: undefined, ranges: [] }
        }

        return { document, ranges: findRanges(document.ranges.values(), position) }
    }

    /**
     * Convert a list of ranges with document ids into a list of ranges with
     * document paths by looking into the result chunks table and parsing the
     * data associated with the given identifier.
     *
     * @param id The identifier of the definition or reference result.
     */
    private async getResultById(id: DefinitionReferenceResultId): Promise<DocumentPathRangeId[]> {
        const { documentPaths, documentIdRangeIds } = await this.getResultChunkByResultId(id)
        const ranges = mustGet(documentIdRangeIds, id, 'documentIdRangeId')

        return ranges.map(range => ({
            documentPath: mustGet(documentPaths, range.documentId, 'documentPath'),
            rangeId: range.rangeId,
        }))
    }

    /**
     * Return a parsed result chunk that contains the given identifier.
     *
     * @param id An identifier contained in the result chunk.
     */
    private async getResultChunkByResultId(id: DefinitionReferenceResultId): Promise<ResultChunkData> {
        // Find the result chunk index this id belongs to
        const index = hashKey(id, await this.getNumResultChunks())

        const factory = async (): Promise<EncodedJsonCacheValue<ResultChunkData>> => {
            const resultChunk = await this.withConnection(connection =>
                connection.getRepository(ResultChunkModel).findOneOrFail(index)
            )

            return {
                size: resultChunk.data.length,
                data: await gunzipJSON<ResultChunkData>(resultChunk.data),
            }
        }

        return await this.resultChunkCache.withValue(`${this.databasePath}::${index}`, factory, resultChunk =>
            Promise.resolve(resultChunk.data)
        )
    }

    /**
     * Get the `numResultChunks` value from this database's metadata row.
     */
    private async getNumResultChunks(): Promise<number> {
        const numResultChunks = Database.numResultChunks.get(this.databasePath)
        if (numResultChunks !== undefined) {
            return numResultChunks
        }

        // Not in the shared map, need to query it
        const meta = await this.withConnection(connection => connection.getRepository(MetaModel).findOneOrFail(1))
        Database.numResultChunks.set(this.databasePath, meta.numResultChunks)
        return meta.numResultChunks
    }

    /**
     * Create a new database with the same configuration but a different repository,
     * commit, and databasePath.
     *
     *
     * @param repository The repository for which this database answers queries.
     * @param commit The commit for which this database answers queries.
     * @param databasePath The path to the database file.
     */
    private createNewDatabase(repository: string, commit: string, databasePath: string): Database {
        return new Database(
            this.storageRoot,
            this.xrepoDatabase,
            this.connectionCache,
            this.documentCache,
            this.resultChunkCache,
            repository,
            commit,
            databasePath
        )
    }

    /**
     * Invoke `callback` with a SQLite connection object obtained from the
     * cache or created on cache miss.
     *
     * @param callback The function invoke with the SQLite connection.
     */
    private async withConnection<T>(callback: (connection: Connection) => Promise<T>): Promise<T> {
        return await this.connectionCache.withConnection(
            this.databasePath,
            [DefinitionModel, DocumentModel, MetaModel, ReferenceModel, ResultChunkModel],
            connection =>
                instrument(databaseQueryDurationHistogram, databaseQueryErrorsCounter, () => callback(connection))
        )
    }
}

/**
 * Return the set of ranges that contain the given position. If multiple ranges
 * are returned, then the inner-most ranges will occur before the outer-most
 * ranges.
 *
 * @param ranges The set of possible ranges.
 * @param position The user's hover position.
 */
export function findRanges(ranges: Iterable<RangeData>, position: lsp.Position): RangeData[] {
    const filtered = []
    for (const range of ranges) {
        if (comparePosition(range, position) === 0) {
            filtered.push(range)
        }
    }

    return filtered.sort((a, b) => {
        if (comparePosition(a, { line: b.startLine, character: b.startCharacter }) === 0) {
            return +1
        }

        return -1
    })
}

/**
 * Compare a position against a range. Returns 0 if the position occurs
 * within the range (inclusive bounds), -1 if the position occurs after
 * it, and +1 if the position occurs before it.
 *
 * @param range The range.
 * @param position The position.
 */
export function comparePosition(range: RangeData, position: lsp.Position): number {
    if (position.line < range.startLine) {
        return +1
    }

    if (position.line > range.endLine) {
        return -1
    }

    if (position.line === range.startLine && position.character < range.startCharacter) {
        return +1
    }

    if (position.line === range.endLine && position.character > range.endCharacter) {
        return -1
    }

    return 0
}

/**
 * Sort the monikers by kind, then scheme in order of the following
 * preferences.
 *
 *   - kind: import, local, export
 *   - scheme: npm, tsc
 *
 * @param monikers The list of monikers.
 */
export function sortMonikers(monikers: MonikerData[]): MonikerData[] {
    const monikerKindPreferences = ['import', 'local', 'export']
    const monikerSchemePreferences = ['npm', 'tsc']

    monikers.sort((a, b) => {
        const ord = monikerKindPreferences.indexOf(a.kind) - monikerKindPreferences.indexOf(b.kind)
        if (ord !== 0) {
            return ord
        }

        return monikerSchemePreferences.indexOf(a.scheme) - monikerSchemePreferences.indexOf(b.scheme)
    })

    return monikers
}

/**
 * Construct a URI that can be used by the frontend to switch to another
 * directory.
 *
 * @param pkg The target package.
 * @param path The path relative to the project root.
 */
export function createRemoteUri(pkg: PackageModel, path: string): string {
    const url = new URL(`git://${pkg.repository}`)
    url.search = pkg.commit
    url.hash = path
    return url.href
}

/**
 * Construct an LSP range from a flat range.
 *
 * @param result The start/end line/character of the range.
 */
function createRange(result: {
    startLine: number
    startCharacter: number
    endLine: number
    endCharacter: number
}): lsp.Range {
    return lsp.Range.create(result.startLine, result.startCharacter, result.endLine, result.endCharacter)
}

/**
 * Convert the given range identifiers into LSP location objects.
 *
 * @param ranges The map of ranges of the document.
 * @param uri The location URI.
 * @param ids The set of range identifiers for each resulting location.
 */
export function mapRangesToLocations(ranges: Map<RangeId, RangeData>, uri: string, ids: Set<RangeId>): lsp.Location[] {
    const locations = []
    for (const id of ids) {
        locations.push(lsp.Location.create(uri, createRange(mustGet(ranges, id, 'range'))))
    }

    return locations
}<|MERGE_RESOLUTION|>--- conflicted
+++ resolved
@@ -1,14 +1,10 @@
 import * as lsp from 'vscode-languageserver-protocol'
 import { Connection } from 'typeorm'
 import { ConnectionCache, DocumentCache, EncodedJsonCacheValue, ResultChunkCache } from './cache'
+import { createDatabaseFilename, hashKey, mustGet } from './util'
 import { databaseQueryDurationHistogram, databaseQueryErrorsCounter, instrument } from './metrics'
 import { DefaultMap } from './default-map'
-<<<<<<< HEAD
-import { hashKey, mustGet, createDatabaseFilename } from './util'
-=======
 import { gunzipJSON } from './encoding'
-import { hashKey, mustGet } from './util'
->>>>>>> 1902996a
 import { isEqual, uniqWith } from 'lodash'
 import { PackageModel } from './models.xrepo'
 import { XrepoDatabase } from './xrepo'
