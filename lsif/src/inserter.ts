import promClient from 'prom-client'
import { EntityManager } from 'typeorm'
import { QueryDeepPartialEntity } from 'typeorm/query-builder/QueryPartialEntity'

/**
 * A bag of prometheus metric objects that apply to a particular instance of
 * `TableInserter`.
 */
interface TableInserterMetrics {
    /**
     * `insertionCounter` increments on each insertion.
     */
    insertionCounter: promClient.Counter

    /**
     * `insertionDurationHistogram` is observed on each round-trip to the
     * database.
     */
    insertionDurationHistogram: promClient.Histogram
}

/**
 * A batch inserter for a SQLite table. Inserting hundreds or thousands of rows in
 * a loop is too inefficient, but due to the limit of SQLITE_MAX_VARIABLE_NUMBER,
 * the entire set of values cannot be inserted in one bulk operation either.
 *
 * One inserter instance is created for each table that will receive a bulk
 * payload. The inserter will periodically perform the insert operation
 * when the number of values is at this maximum.
 *
 * See https://www.sqlite.org/limits.html#max_variable_number.
 */
export class TableInserter<T, M extends new () => T> {
    /**
     * The set of entity values that will be inserted in the next invocation of `executeBatch`.
     */
    private batch: QueryDeepPartialEntity<T>[] = []

    /**
     * Creates a new `TableInserter` with the given entity manager, the constructor
     * of the model object for the table, and the maximum batch size. This number
     * should be calculated by floor(MAX_VAR_NUMBER / fields_in_record).
     *
     * @param entityManager A transactional SQLite entity manager.
     * @param model The model object constructor.
     * @param maxBatchSize The maximum number of records that can be inserted at once.
     * @param metrics The bag of metrics to use for this instance of the inserter.
     */
    constructor(
        private entityManager: EntityManager,
        private model: M,
        private maxBatchSize: number,
        private metrics: TableInserterMetrics
    ) {}

    /**
     * Submit a model for insertion. This may happen immediately, on a
     * subsequent call to insert, or when the `finalize` method is called.
     *
     * @param model The instance to save.
     */
    public async insert(model: QueryDeepPartialEntity<T>): Promise<void> {
        this.batch.push(model)

        if (this.batch.length >= this.maxBatchSize) {
            await this.executeBatch()
        }
    }

    /**
     * Ensure any outstanding records are inserted into the database.
     */
    public finalize(): Promise<void> {
        return this.executeBatch()
    }

    /**
     * If the current batch is non-empty, then perform an insert operation
     * and reset the batch array.
     */
    private async executeBatch(): Promise<void> {
        if (this.batch.length === 0) {
            return
        }

<<<<<<< HEAD
        this.metrics.insertionCounter.inc(this.batch.length)
        const end = this.metrics.insertionDurationHistogram.startTimer()

        try {
            await this.entityManager
                .createQueryBuilder()
                .insert()
                .into(this.model)
                .values(this.batch)
                .execute()
                .then(() => {})
        } finally {
            end()
        }
=======
        await this.entityManager
            .createQueryBuilder()
            .insert()
            .into(this.model)
            .values(this.batch)
            .execute()
>>>>>>> a6d3d82a

        this.batch = []
    }
}<|MERGE_RESOLUTION|>--- conflicted
+++ resolved
@@ -51,7 +51,7 @@
         private model: M,
         private maxBatchSize: number,
         private metrics: TableInserterMetrics
-    ) {}
+    ) { }
 
     /**
      * Submit a model for insertion. This may happen immediately, on a
@@ -83,7 +83,6 @@
             return
         }
 
-<<<<<<< HEAD
         this.metrics.insertionCounter.inc(this.batch.length)
         const end = this.metrics.insertionDurationHistogram.startTimer()
 
@@ -94,18 +93,9 @@
                 .into(this.model)
                 .values(this.batch)
                 .execute()
-                .then(() => {})
         } finally {
             end()
         }
-=======
-        await this.entityManager
-            .createQueryBuilder()
-            .insert()
-            .into(this.model)
-            .values(this.batch)
-            .execute()
->>>>>>> a6d3d82a
 
         this.batch = []
     }
