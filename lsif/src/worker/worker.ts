--- conflicted
+++ resolved
@@ -29,13 +29,8 @@
  * @param tracer The tracer instance.
  */
 const wrapJobProcessor = <T>(
-<<<<<<< HEAD
-    name: string,
-    jobProcessor: (job: Job, args: T, ctx: TracingContext) => Promise<void>,
-=======
     type: string,
     jobProcessor: (args: T, ctx: TracingContext) => Promise<void>,
->>>>>>> 00f4ad30
     logger: Logger,
     tracer: Tracer | undefined
 ): ((job: Job) => Promise<void>) => async (job: Job) => {
@@ -57,12 +52,8 @@
     await instrumentWithLabels(
         metrics.jobDurationHistogram,
         metrics.jobDurationErrorsCounter,
-<<<<<<< HEAD
-        (): Promise<void> => logAndTraceCall(ctx, `${name} job`, (ctx: TracingContext) => jobProcessor(job, args, ctx))
-=======
         { class: type },
-        (): Promise<void> => logAndTraceCall(ctx, `${type} job`, (ctx: TracingContext) => jobProcessor(args, ctx))
->>>>>>> 00f4ad30
+        (): Promise<void> => logAndTraceCall(ctx, `${type} job`, (ctx: TracingContext) => jobProcessor(job, args, ctx))
     )
 }
 
