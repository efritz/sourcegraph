--- conflicted
+++ resolved
@@ -48,20 +48,6 @@
         res.json(payload)
     }
 
-<<<<<<< HEAD
-=======
-    type DocumentPathsResponse = string[]
-
-    router.get(
-        '/dbs/:id([0-9]+)/documentPaths',
-        wrap(
-            async (req: express.Request, res: express.Response<DocumentPathsResponse>): Promise<void> => {
-                await withDatabase(req, res, (database, ctx) => database.documentPaths(ctx))
-            }
-        )
-    )
-
->>>>>>> ba28803b
     interface ExistsQueryArgs {
         path: string
     }
@@ -161,28 +147,17 @@
     type MonikersByPositionResponse = sqliteModels.MonikerData[][]
 
     router.get(
-<<<<<<< HEAD
-        '/:id([0-9]+)/monikersByPosition',
-=======
-        '/dbs/:id([0-9]+)/getRangeByPosition',
->>>>>>> ba28803b
-        validation.validationMiddleware([
-            validation.validateNonEmptyString('path'),
-            validation.validateInt('line'),
-            validation.validateInt('character'),
-        ]),
-        wrap(
-<<<<<<< HEAD
+        '/dbs/:id([0-9]+)/monikersByPosition',
+        validation.validationMiddleware([
+            validation.validateNonEmptyString('path'),
+            validation.validateInt('line'),
+            validation.validateInt('character'),
+        ]),
+        wrap(
             async (req: express.Request, res: express.Response<MonikersByPositionResponse>): Promise<void> => {
                 const { path, line, character }: MonikersByPositionQueryArgs = req.query
-                await onDatabase(req, res, (database, ctx) =>
+                await withDatabase(req, res, (database, ctx) =>
                     database.monikersByPosition(path, { line, character }, ctx)
-=======
-            async (req: express.Request, res: express.Response<GetRangeByPositionResponse>): Promise<void> => {
-                const { path, line, character }: GetRangeByPositionQueryArgs = req.query
-                await withDatabase(req, res, (database, ctx) =>
-                    database.getRangeByPosition(path, { line, character }, ctx)
->>>>>>> ba28803b
                 )
             }
         )
@@ -233,23 +208,14 @@
     type PackageInformationResponse = sqliteModels.PackageInformationData | undefined
 
     router.get(
-<<<<<<< HEAD
         '/:id([0-9]+)/packageInformation',
         validation.validationMiddleware([validation.validateNonEmptyString('path')]),
         wrap(
             async (req: express.Request, res: express.Response<PackageInformationResponse>): Promise<void> => {
                 const { path, packageInformationId }: PackageInformationQueryArgs = req.query
-                await onDatabase(req, res, (database, ctx) =>
+                await withDatabase(req, res, (database, ctx) =>
                     database.packageInformation(path, packageInformationId, ctx)
                 )
-=======
-        '/dbs/:id([0-9]+)/getDocumentByPath',
-        validation.validationMiddleware([validation.validateNonEmptyString('path')]),
-        wrap(
-            async (req: express.Request, res: express.Response<GetDocumentByPathResponse>): Promise<void> => {
-                const { path }: GetDocumentByPathQueryArgs = req.query
-                await withDatabase(req, res, (database, ctx) => database.getDocumentByPath(path, ctx))
->>>>>>> ba28803b
             }
         )
     )
