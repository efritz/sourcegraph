import * as util from '../integration-test-util'

describe('Backend', () => {
    const ctx = new util.BackendTestContext()
    const commit = util.createCommit()

    beforeAll(async () => {
        await ctx.init()
        await Promise.all(
            ['a', 'b1', 'b2', 'b3', 'c1', 'c2', 'c3'].map(r =>
                ctx.convertTestData(r, commit, '', `xrepo/data/${r}.lsif.gz`)
            )
        )
    })

    afterAll(async () => {
        await ctx.teardown()
    })

    it('should find all cross-repo defs of `add` from repo a', async () => {
        if (!ctx.backend) {
            fail('failed beforeAll')
        }

        const definitions = await ctx.backend.definitions('a', commit, 'src/index.ts', {
            line: 11,
            character: 18,
        })
        expect(definitions).toEqual([util.createLocation('src/index.ts', 0, 16, 0, 19)])
    })

    it('should find all cross-repo defs of `add` from repo b1', async () => {
        if (!ctx.backend) {
            fail('failed beforeAll')
        }

        const definitions = await ctx.backend.definitions('b1', commit, 'src/index.ts', {
            line: 3,
            character: 12,
        })
        expect(definitions).toEqual([util.createRemoteLocation('a', commit, 'src/index.ts', 0, 16, 0, 19)])
    })

    it('should find all cross-repo defs of `mul` from repo b1', async () => {
        if (!ctx.backend) {
            fail('failed beforeAll')
        }

        const definitions = await ctx.backend.definitions('b1', commit, 'src/index.ts', {
            line: 3,
            character: 16,
        })
        expect(definitions).toEqual([util.createRemoteLocation('a', commit, 'src/index.ts', 4, 16, 4, 19)])
    })

    it('should find all cross-repo refs of `mul` from repo a', async () => {
        if (!ctx.backend) {
            fail('failed beforeAll')
        }

        const { locations } = util.filterNodeModules(
<<<<<<< HEAD
            await ctx.backend.references('a', commit, 'src/index.ts', {
=======
            (await ctx.backend.references('a', util.createCommit(0), 'src/index.ts', {
>>>>>>> 7da2f8d8
                line: 4,
                character: 19,
            })) || { locations: [] }
        )

        expect(locations).toContainEqual(util.createLocation('src/index.ts', 4, 16, 4, 19)) // def
        expect(locations).toContainEqual(util.createRemoteLocation('b1', commit, 'src/index.ts', 0, 14, 0, 17)) // import
        expect(locations).toContainEqual(util.createRemoteLocation('b1', commit, 'src/index.ts', 3, 15, 3, 18)) // 1st use
        expect(locations).toContainEqual(util.createRemoteLocation('b1', commit, 'src/index.ts', 3, 26, 3, 29)) // 2nd use
        expect(locations).toContainEqual(util.createRemoteLocation('b2', commit, 'src/index.ts', 0, 14, 0, 17)) // import
        expect(locations).toContainEqual(util.createRemoteLocation('b2', commit, 'src/index.ts', 3, 15, 3, 18)) // 1st use
        expect(locations).toContainEqual(util.createRemoteLocation('b2', commit, 'src/index.ts', 3, 26, 3, 29)) // 2nd use
        expect(locations).toContainEqual(util.createRemoteLocation('b3', commit, 'src/index.ts', 0, 14, 0, 17)) // import
        expect(locations).toContainEqual(util.createRemoteLocation('b3', commit, 'src/index.ts', 3, 15, 3, 18)) // 1st use
        expect(locations).toContainEqual(util.createRemoteLocation('b3', commit, 'src/index.ts', 3, 26, 3, 29)) // 2nd use

        // Ensure no additional references
        expect(locations && locations.length).toEqual(10)
    })

    it('should find all cross-repo refs of `mul` from repo b1', async () => {
        if (!ctx.backend) {
            fail('failed beforeAll')
        }

        const { locations } = util.filterNodeModules(
<<<<<<< HEAD
            await ctx.backend.references('b1', commit, 'src/index.ts', {
=======
            (await ctx.backend.references('b1', util.createCommit(0), 'src/index.ts', {
>>>>>>> 7da2f8d8
                line: 3,
                character: 16,
            })) || { locations: [] }
        )

        expect(locations).toContainEqual(util.createRemoteLocation('a', commit, 'src/index.ts', 4, 16, 4, 19)) // def
        expect(locations).toContainEqual(util.createLocation('src/index.ts', 0, 14, 0, 17)) // import
        expect(locations).toContainEqual(util.createLocation('src/index.ts', 3, 15, 3, 18)) // 1st use
        expect(locations).toContainEqual(util.createLocation('src/index.ts', 3, 26, 3, 29)) // 2nd use
        expect(locations).toContainEqual(util.createRemoteLocation('b2', commit, 'src/index.ts', 0, 14, 0, 17)) // import
        expect(locations).toContainEqual(util.createRemoteLocation('b2', commit, 'src/index.ts', 3, 15, 3, 18)) // 1st use
        expect(locations).toContainEqual(util.createRemoteLocation('b2', commit, 'src/index.ts', 3, 26, 3, 29)) // 2nd use
        expect(locations).toContainEqual(util.createRemoteLocation('b3', commit, 'src/index.ts', 0, 14, 0, 17)) // import
        expect(locations).toContainEqual(util.createRemoteLocation('b3', commit, 'src/index.ts', 3, 15, 3, 18)) // 1st use
        expect(locations).toContainEqual(util.createRemoteLocation('b3', commit, 'src/index.ts', 3, 26, 3, 29)) // 2nd use

        // Ensure no additional references
        expect(locations && locations.length).toEqual(10)
    })

    it('should find all cross-repo refs of `add` from repo a', async () => {
        if (!ctx.backend) {
            fail('failed beforeAll')
        }

        const { locations } = util.filterNodeModules(
<<<<<<< HEAD
            await ctx.backend.references('a', commit, 'src/index.ts', {
=======
            (await ctx.backend.references('a', util.createCommit(0), 'src/index.ts', {
>>>>>>> 7da2f8d8
                line: 0,
                character: 17,
            })) || { locations: [] }
        )

        expect(locations).toContainEqual(util.createLocation('src/index.ts', 0, 16, 0, 19)) // def
        expect(locations).toContainEqual(util.createLocation('src/index.ts', 11, 18, 11, 21)) // 1st use
        expect(locations).toContainEqual(util.createRemoteLocation('b1', commit, 'src/index.ts', 0, 9, 0, 12)) // import
        expect(locations).toContainEqual(util.createRemoteLocation('b1', commit, 'src/index.ts', 3, 11, 3, 14)) // 1st use
        expect(locations).toContainEqual(util.createRemoteLocation('b2', commit, 'src/index.ts', 0, 9, 0, 12)) // import
        expect(locations).toContainEqual(util.createRemoteLocation('b2', commit, 'src/index.ts', 3, 11, 3, 14)) // 1st use
        expect(locations).toContainEqual(util.createRemoteLocation('b3', commit, 'src/index.ts', 0, 9, 0, 12)) // import
        expect(locations).toContainEqual(util.createRemoteLocation('b3', commit, 'src/index.ts', 3, 11, 3, 14)) // 1st use
        expect(locations).toContainEqual(util.createRemoteLocation('c1', commit, 'src/index.ts', 0, 9, 0, 12)) // import
        expect(locations).toContainEqual(util.createRemoteLocation('c1', commit, 'src/index.ts', 3, 11, 3, 14)) // 1st use
        expect(locations).toContainEqual(util.createRemoteLocation('c1', commit, 'src/index.ts', 3, 15, 3, 18)) // 2nd use
        expect(locations).toContainEqual(util.createRemoteLocation('c1', commit, 'src/index.ts', 3, 26, 3, 29)) // 3rd use
        expect(locations).toContainEqual(util.createRemoteLocation('c2', commit, 'src/index.ts', 0, 9, 0, 12)) // import
        expect(locations).toContainEqual(util.createRemoteLocation('c2', commit, 'src/index.ts', 3, 11, 3, 14)) // 1st use
        expect(locations).toContainEqual(util.createRemoteLocation('c2', commit, 'src/index.ts', 3, 15, 3, 18)) // 2nd use
        expect(locations).toContainEqual(util.createRemoteLocation('c2', commit, 'src/index.ts', 3, 26, 3, 29)) // 3rd use
        expect(locations).toContainEqual(util.createRemoteLocation('c3', commit, 'src/index.ts', 0, 9, 0, 12)) // import
        expect(locations).toContainEqual(util.createRemoteLocation('c3', commit, 'src/index.ts', 3, 11, 3, 14)) // 1st use
        expect(locations).toContainEqual(util.createRemoteLocation('c3', commit, 'src/index.ts', 3, 15, 3, 18)) // 2nd use
        expect(locations).toContainEqual(util.createRemoteLocation('c3', commit, 'src/index.ts', 3, 26, 3, 29)) // 3rd use

        // Ensure no additional references
        expect(locations && locations.length).toEqual(20)
    })

    it('should find all cross-repo refs of `add` from repo c1', async () => {
        if (!ctx.backend) {
            fail('failed beforeAll')
        }

        const { locations } = util.filterNodeModules(
<<<<<<< HEAD
            await ctx.backend.references('c1', commit, 'src/index.ts', {
=======
            (await ctx.backend.references('c1', util.createCommit(0), 'src/index.ts', {
>>>>>>> 7da2f8d8
                line: 3,
                character: 16,
            })) || { locations: [] }
        )

        expect(locations).toContainEqual(util.createRemoteLocation('a', commit, 'src/index.ts', 0, 16, 0, 19)) // def
        expect(locations).toContainEqual(util.createRemoteLocation('a', commit, 'src/index.ts', 11, 18, 11, 21)) // 1st use
        expect(locations).toContainEqual(util.createRemoteLocation('b1', commit, 'src/index.ts', 0, 9, 0, 12)) // import
        expect(locations).toContainEqual(util.createRemoteLocation('b1', commit, 'src/index.ts', 3, 11, 3, 14)) // 1st use
        expect(locations).toContainEqual(util.createRemoteLocation('b2', commit, 'src/index.ts', 0, 9, 0, 12)) // import
        expect(locations).toContainEqual(util.createRemoteLocation('b2', commit, 'src/index.ts', 3, 11, 3, 14)) // 1st use
        expect(locations).toContainEqual(util.createRemoteLocation('b3', commit, 'src/index.ts', 0, 9, 0, 12)) // import
        expect(locations).toContainEqual(util.createRemoteLocation('b3', commit, 'src/index.ts', 3, 11, 3, 14)) // 1st use
        expect(locations).toContainEqual(util.createLocation('src/index.ts', 0, 9, 0, 12)) // import
        expect(locations).toContainEqual(util.createLocation('src/index.ts', 3, 11, 3, 14)) // 1st use
        expect(locations).toContainEqual(util.createLocation('src/index.ts', 3, 15, 3, 18)) // 2nd use
        expect(locations).toContainEqual(util.createLocation('src/index.ts', 3, 26, 3, 29)) // 3rd use
        expect(locations).toContainEqual(util.createRemoteLocation('c2', commit, 'src/index.ts', 0, 9, 0, 12)) // import
        expect(locations).toContainEqual(util.createRemoteLocation('c2', commit, 'src/index.ts', 3, 11, 3, 14)) // 1st use
        expect(locations).toContainEqual(util.createRemoteLocation('c2', commit, 'src/index.ts', 3, 15, 3, 18)) // 2nd use
        expect(locations).toContainEqual(util.createRemoteLocation('c2', commit, 'src/index.ts', 3, 26, 3, 29)) // 3rd use
        expect(locations).toContainEqual(util.createRemoteLocation('c3', commit, 'src/index.ts', 0, 9, 0, 12)) // import
        expect(locations).toContainEqual(util.createRemoteLocation('c3', commit, 'src/index.ts', 3, 11, 3, 14)) // 1st use
        expect(locations).toContainEqual(util.createRemoteLocation('c3', commit, 'src/index.ts', 3, 15, 3, 18)) // 2nd use
        expect(locations).toContainEqual(util.createRemoteLocation('c3', commit, 'src/index.ts', 3, 26, 3, 29)) // 3rd use

        // Ensure no additional references
        expect(locations && locations.length).toEqual(20)
    })
})<|MERGE_RESOLUTION|>--- conflicted
+++ resolved
@@ -59,11 +59,7 @@
         }
 
         const { locations } = util.filterNodeModules(
-<<<<<<< HEAD
-            await ctx.backend.references('a', commit, 'src/index.ts', {
-=======
             (await ctx.backend.references('a', util.createCommit(0), 'src/index.ts', {
->>>>>>> 7da2f8d8
                 line: 4,
                 character: 19,
             })) || { locations: [] }
@@ -90,11 +86,7 @@
         }
 
         const { locations } = util.filterNodeModules(
-<<<<<<< HEAD
-            await ctx.backend.references('b1', commit, 'src/index.ts', {
-=======
             (await ctx.backend.references('b1', util.createCommit(0), 'src/index.ts', {
->>>>>>> 7da2f8d8
                 line: 3,
                 character: 16,
             })) || { locations: [] }
@@ -121,11 +113,7 @@
         }
 
         const { locations } = util.filterNodeModules(
-<<<<<<< HEAD
-            await ctx.backend.references('a', commit, 'src/index.ts', {
-=======
             (await ctx.backend.references('a', util.createCommit(0), 'src/index.ts', {
->>>>>>> 7da2f8d8
                 line: 0,
                 character: 17,
             })) || { locations: [] }
@@ -162,11 +150,7 @@
         }
 
         const { locations } = util.filterNodeModules(
-<<<<<<< HEAD
-            await ctx.backend.references('c1', commit, 'src/index.ts', {
-=======
             (await ctx.backend.references('c1', util.createCommit(0), 'src/index.ts', {
->>>>>>> 7da2f8d8
                 line: 3,
                 character: 16,
             })) || { locations: [] }
