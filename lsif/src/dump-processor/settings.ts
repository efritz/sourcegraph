import { readEnvInt } from '../shared/settings'

/** Which port to run the metrics server on. Defaults to 3188. */
export const METRICS_PORT = readEnvInt('METRICS_PORT', 3188)

<<<<<<< HEAD
/** HTTP address for internal LSIF bundle manager server. */
export const LSIF_BUNDLE_MANAGER_URL = process.env.LSIF_BUNDLE_MANAGER_URL || 'http://lsif-bundle-manager'
=======
/** HTTP address for internal LSIF dump manager server. */
export const LSIF_DUMP_MANAGER_URL = process.env.LSIF_DUMP_MANAGER_URL || 'http://localhost:3187'
>>>>>>> 39654ce2

/** Where on the file system to temporarily store LSIF uploads and SQLite files. This is NOT a persistent volume. */
export const STORAGE_ROOT = process.env.LSIF_STORAGE_ROOT || 'lsif-storage'

/** The interval (in seconds) to poll the database for unconverted uploads. */
export const POLLING_INTERVAL = readEnvInt('POLLING_INTERVAL', 1)

/**
 * The target results per result chunk. This is used to determine the number of chunks
 * created during conversion, but does not guarantee that the distribution of hash keys
 * will wbe even. In practice, chunks are fairly evenly filled.
 */
export const RESULTS_PER_RESULT_CHUNK = readEnvInt('RESULTS_PER_RESULT_CHUNK', 500)

/** The maximum number of result chunks that will be created during conversion. */
export const MAX_NUM_RESULT_CHUNKS = readEnvInt('MAX_NUM_RESULT_CHUNKS', 1000)<|MERGE_RESOLUTION|>--- conflicted
+++ resolved
@@ -3,13 +3,8 @@
 /** Which port to run the metrics server on. Defaults to 3188. */
 export const METRICS_PORT = readEnvInt('METRICS_PORT', 3188)
 
-<<<<<<< HEAD
 /** HTTP address for internal LSIF bundle manager server. */
-export const LSIF_BUNDLE_MANAGER_URL = process.env.LSIF_BUNDLE_MANAGER_URL || 'http://lsif-bundle-manager'
-=======
-/** HTTP address for internal LSIF dump manager server. */
-export const LSIF_DUMP_MANAGER_URL = process.env.LSIF_DUMP_MANAGER_URL || 'http://localhost:3187'
->>>>>>> 39654ce2
+export const LSIF_BUNDLE_MANAGER_URL = process.env.LSIF_BUNDLE_MANAGER_URL || 'http://localhost:3187'
 
 /** Where on the file system to temporarily store LSIF uploads and SQLite files. This is NOT a persistent volume. */
 export const STORAGE_ROOT = process.env.LSIF_STORAGE_ROOT || 'lsif-storage'
