--- conflicted
+++ resolved
@@ -39,23 +39,6 @@
 
 Returns `200 OK` on success with a body containing an LSP-compatible response. Returns `404 Not Found` if no LSIF data exists for this repository.
 
-<<<<<<< HEAD
-### GET `/jobs/stats`
-
-Retrieve the current counts of jobs in each status.
-
-### GET `/jobs/{status}?search={search}&limit={limit}&offset={offset}`
-
-- `status`: the job status (`active`, `queued`, `scheduled`, `completed`, or `failed`)
-- `limit`: the maximum number of jobs to return
-- `offset`: the number of jobs seen previously
-
-Returns the jobs with the given status. If a search term is given, then only jobs matching that search term are returned. If no search term is given, then the response will also contain a total count.
-
-### GET `/jobs/{id}`
-
-Returns a particular job by its identifier.
-=======
 ### GET `/dumps/{repo}?query={query}&limit={limit}&offset={offset}`
 
 - `repository`: the repository name
@@ -71,4 +54,19 @@
 - `dumpId`: the dump identifier
 
 Returns a particular dump by its identifier. The resulting dump must belong to the given repository.
->>>>>>> abf9d9f0
+
+### GET `/jobs/stats`
+
+Retrieve the current counts of jobs in each status.
+
+### GET `/jobs/{status}?search={search}&limit={limit}&offset={offset}`
+
+- `status`: the job status (`active`, `queued`, `scheduled`, `completed`, or `failed`)
+- `limit`: the maximum number of jobs to return
+- `offset`: the number of jobs seen previously
+
+Returns the jobs with the given status. If a search term is given, then only jobs matching that search term are returned. If no search term is given, then the response will also contain a total count.
+
+### GET `/jobs/{id}`
+
+Returns a particular job by its identifier.