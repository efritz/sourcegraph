# LSIF worker jobs

The following job types are enqueued into [bull](https://github.com/OptimalBits/bull) and handled by the an instance of the worker process. Each job is enqueued with its job type, `name`, and its `args`.

<<<<<<< HEAD
### `convert({repository, commit, root, filepath})`
=======
### `convert({repository, commit, filepath})`
>>>>>>> df2dce91

Convert an LSIF dump into a SQLite database and add cross-repository information into the cross-repository database (defined packages, imported references, and an LSIF data marker). The dumped file contents are assumed to be gzipped, and each line of the file contains a vertex or edge structure encoded as JSON.

| Argument   | Description                                               |
| ---------- | --------------------------------------------------------- |
| repository | The repository name.                                      |
| commit     | The 40-character commit hash.                             |
| root       | The directory from which LSIF data was generated.         |
| filepath   | The path on disk where the LSIF upload data can be found. |

<<<<<<< HEAD
### `clean-old-jobs({})`

Remove old job data from the system. This is based on a configurable age, `JOB_MAX_AGE`, within the worker process.
=======
- `repository`: the name of the repository from which the LSIF dump was generated
- `commit`: the 40 character commit at which the LSIF dump was generated
- `filepath`: the path on disk where the LSIF upload data can be found. The file contents are assumed to be gzipped, and each line of the file contains a vertex or edge structure encoded as JSON.

### `update-tips({})`

Fetch the tip of the default branch for each repository with LSIF data from gitserver and update the `lsif_dumps` table.
>>>>>>> df2dce91
<|MERGE_RESOLUTION|>--- conflicted
+++ resolved
@@ -2,11 +2,7 @@
 
 The following job types are enqueued into [bull](https://github.com/OptimalBits/bull) and handled by the an instance of the worker process. Each job is enqueued with its job type, `name`, and its `args`.
 
-<<<<<<< HEAD
 ### `convert({repository, commit, root, filepath})`
-=======
-### `convert({repository, commit, filepath})`
->>>>>>> df2dce91
 
 Convert an LSIF dump into a SQLite database and add cross-repository information into the cross-repository database (defined packages, imported references, and an LSIF data marker). The dumped file contents are assumed to be gzipped, and each line of the file contains a vertex or edge structure encoded as JSON.
 
@@ -17,16 +13,10 @@
 | root       | The directory from which LSIF data was generated.         |
 | filepath   | The path on disk where the LSIF upload data can be found. |
 
-<<<<<<< HEAD
-### `clean-old-jobs({})`
-
-Remove old job data from the system. This is based on a configurable age, `JOB_MAX_AGE`, within the worker process.
-=======
-- `repository`: the name of the repository from which the LSIF dump was generated
-- `commit`: the 40 character commit at which the LSIF dump was generated
-- `filepath`: the path on disk where the LSIF upload data can be found. The file contents are assumed to be gzipped, and each line of the file contains a vertex or edge structure encoded as JSON.
-
 ### `update-tips({})`
 
 Fetch the tip of the default branch for each repository with LSIF data from gitserver and update the `lsif_dumps` table.
->>>>>>> df2dce91
+
+### `clean-old-jobs({})`
+
+Remove old job data from the system. This is based on a configurable age, `JOB_MAX_AGE`, within the worker process.